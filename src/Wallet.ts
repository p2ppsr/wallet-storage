<<<<<<< HEAD
import { Beef, BeefParty, Utils, PrivateKey } from '@bsv/sdk'
import { sdk, stampLog, toWalletNetwork, Monitor } from '.'

export class Wallet extends sdk.WalletCrypto implements sdk.Wallet {
  signer: sdk.WalletSigner
  services?: sdk.WalletServices
  monitor?: Monitor

  beef: BeefParty
  trustSelf?: sdk.TrustSelf
  userParty: string

  constructor(signer: sdk.WalletSigner, keyDeriver?: sdk.KeyDeriverApi, services?: sdk.WalletServices, monitor?: Monitor) {
    if (!keyDeriver) throw new sdk.WERR_INVALID_PARAMETER('keyDeriver', 'valid')
    super(keyDeriver)
    this.signer = signer
    // Give signer access to our keyDeriver
    this.signer.keyDeriver = keyDeriver
    this.services = services
    this.monitor = monitor

    this.userParty = `user ${signer.getClientChangeKeyPair().publicKey}`
    this.beef = new BeefParty([this.userParty])
    this.trustSelf = 'known'

    if (services) {
      signer.setServices(services)
    }
  }

  getServices(): sdk.WalletServices {
    if (!this.services) throw new sdk.WERR_INVALID_PARAMETER('services', 'valid in constructor arguments to be retreived here.')
    return this.services
  }

  /**
   * @returns the full list of txids whose validity this wallet claims to know.
   *
   * @param newKnownTxids Optional. Additional new txids known to be valid by the caller to be merged.
   */
  getKnownTxids(newKnownTxids?: string[]): string[] {
    if (newKnownTxids) {
      for (const txid of newKnownTxids) this.beef.mergeTxidOnly(txid)
    }
    const r = this.beef.sortTxs()
    const knownTxids = r.valid
    return knownTxids
  }

  //////////////////
  // List Methods
  //////////////////

  async listActions(args: sdk.ListActionsArgs, originator?: sdk.OriginatorDomainNameStringUnder250Bytes): Promise<sdk.ListActionsResult> {
    sdk.validateOriginator(originator)
    sdk.validateListActionsArgs(args)
    const r = await this.signer.listActions(args)
    return r
  }

  get storageParty(): string {
    return `storage ${this.signer.getStorageIdentity().storageIdentityKey}`
  }

  async listOutputs(args: sdk.ListOutputsArgs, originator?: sdk.OriginatorDomainNameStringUnder250Bytes): Promise<sdk.ListOutputsResult> {
    sdk.validateOriginator(originator)
    sdk.validateListOutputsArgs(args)
    const knownTxids = this.getKnownTxids()
    const r = await this.signer.listOutputs(args, knownTxids)
    if (r.BEEF) {
      this.beef.mergeBeefFromParty(this.storageParty, r.BEEF)
    }
    return r
  }

  async listCertificates(args: sdk.ListCertificatesArgs, originator?: sdk.OriginatorDomainNameStringUnder250Bytes): Promise<sdk.ListCertificatesResult> {
    sdk.validateOriginator(originator)
    sdk.validateListCertificatesArgs(args)
    const r = await this.signer.listCertificates(args)
    return r
  }

  //////////////////
  // Certificates
  //////////////////

  async acquireCertificate(args: sdk.AcquireCertificateArgs, originator?: sdk.OriginatorDomainNameStringUnder250Bytes): Promise<sdk.AcquireCertificateResult> {
    sdk.validateOriginator(originator)
    if (args.acquisitionProtocol === 'direct') {
      const vargs = sdk.validateAcquireDirectCertificateArgs(args)
      vargs.subject = (await this.getPublicKey({ identityKey: true, privileged: args.privileged, privilegedReason: args.privilegedReason })).publicKey
      try {
        // Confirm that the information received adds up to a usable certificate...
        await sdk.CertOps.fromCounterparty(this, {
          certificate: { ...vargs },
          keyring: vargs.keyringForSubject,
          counterparty: vargs.keyringRevealer === 'certifier' ? vargs.certifier : vargs.keyringRevealer
        })
      } catch (eu: unknown) {
        const e = sdk.WalletError.fromUnknown(eu)
        throw new sdk.WERR_INVALID_PARAMETER('args', `valid encrypted and signed certificate and keyring from revealer. ${e.name}: ${e.message}`)
      }

      const r = await this.signer.acquireDirectCertificate(args)
      return r
    }

    if (args.acquisitionProtocol === 'issuance') {
      const vargs = await sdk.validateAcquireCertificateArgs(args)
      throw new sdk.WERR_NOT_IMPLEMENTED()
    }

    throw new sdk.WERR_INVALID_PARAMETER('acquisitionProtocol', `valid. ${args.acquisitionProtocol} is unrecognized.`)
  }

  async relinquishCertificate(args: sdk.RelinquishCertificateArgs, originator?: sdk.OriginatorDomainNameStringUnder250Bytes): Promise<sdk.RelinquishCertificateResult> {
    sdk.validateOriginator(originator)
    sdk.validateRelinquishCertificateArgs(args)
    const r = await this.signer.relinquishCertificate(args)
    return r
  }

  async proveCertificate(args: sdk.ProveCertificateArgs, originator?: sdk.OriginatorDomainNameStringUnder250Bytes): Promise<sdk.ProveCertificateResult> {
    originator = sdk.validateOriginator(originator)
    sdk.validateProveCertificateArgs(args)
    const r = await this.signer.proveCertificate(args)
    return r
  }

  async discoverByIdentityKey(args: sdk.DiscoverByIdentityKeyArgs, originator?: sdk.OriginatorDomainNameStringUnder250Bytes): Promise<sdk.DiscoverCertificatesResult> {
    sdk.validateOriginator(originator)
    sdk.validateDiscoverByIdentityKeyArgs(args)

    // TODO: Probably does not get dispatched to signer?
    const r = await this.signer.discoverByIdentityKey(args)

    return r
  }

  async discoverByAttributes(args: sdk.DiscoverByAttributesArgs, originator?: sdk.OriginatorDomainNameStringUnder250Bytes): Promise<sdk.DiscoverCertificatesResult> {
    sdk.validateOriginator(originator)
    sdk.validateDiscoverByAttributesArgs(args)

    // TODO: Probably does not get dispatched to signer?
    const r = await this.signer.discoverByAttributes(args)

    return r
  }

  //////////////////
  // Actions
  //////////////////

  async createAction(args: sdk.CreateActionArgs, originator?: sdk.OriginatorDomainNameStringUnder250Bytes): Promise<sdk.CreateActionResult> {
    sdk.validateOriginator(originator)
    sdk.validateCreateActionArgs(args)

    if (!args.options) args.options = {}
    args.options.trustSelf ||= this.trustSelf
    args.options.knownTxids = this.getKnownTxids(args.options.knownTxids)

    const r = await this.signer.createAction(args)

    if (r.signableTransaction) {
      const st = r.signableTransaction
      const ab = Beef.fromBinary(st.tx)
      if (!ab.atomicTxid) throw new sdk.WERR_INTERNAL('Missing atomicTxid in signableTransaction result')
      if (ab.txs.length < 1 || ab.txs[ab.txs.length - 1].txid !== ab.atomicTxid) throw new sdk.WERR_INTERNAL('atomicTxid does not match txid of last AtomicBEEF transaction')
      // Remove the new, partially constructed transaction from beef as it will never be a valid transaction.
      ab.txs.slice(ab.txs.length - 1)
      this.beef.mergeBeefFromParty(this.storageParty, ab)
    } else if (r.tx) {
      this.beef.mergeBeefFromParty(this.storageParty, r.tx)
    }

    return r
  }

  async signAction(args: sdk.SignActionArgs, originator?: sdk.OriginatorDomainNameStringUnder250Bytes): Promise<sdk.SignActionResult> {
    sdk.validateOriginator(originator)
    sdk.validateSignActionArgs(args)

    const r = await this.signer.signAction(args)

    return r
  }

  async abortAction(args: sdk.AbortActionArgs, originator?: sdk.OriginatorDomainNameStringUnder250Bytes): Promise<sdk.AbortActionResult> {
    sdk.validateOriginator(originator)
    const vargs = sdk.validateAbortActionArgs(args)

    const r = await this.signer.abortAction(vargs)
=======
import * as bsv from '@bsv/sdk'
import { Beef, BeefParty, Utils } from "@bsv/sdk";
import { sdk, toWalletNetwork, Monitor } from './index.client'

export class Wallet extends bsv.ProtoWallet implements bsv.Wallet {
    signer: sdk.WalletSigner
    services?: sdk.WalletServices
    monitor?: Monitor

    beef: BeefParty
    trustSelf?: bsv.TrustSelf
    userParty: string

    constructor(signer: sdk.WalletSigner, keyDeriver?: bsv.KeyDeriverApi, services?: sdk.WalletServices, monitor?: Monitor) {
        if (!keyDeriver)
            throw new sdk.WERR_INVALID_PARAMETER('keyDeriver', 'valid')
        super(keyDeriver)
        this.signer = signer
        // Give signer access to our keyDeriver
        this.signer.keyDeriver = keyDeriver
        this.services = services
        this.monitor = monitor

        this.userParty = `user ${signer.getClientChangeKeyPair().publicKey}`
        this.beef = new BeefParty([this.userParty])
        this.trustSelf = 'known'

        if (services) {
            signer.setServices(services)
        }
    }

    getServices() : sdk.WalletServices {
        if (!this.services)
            throw new sdk.WERR_INVALID_PARAMETER('services', 'valid in constructor arguments to be retreived here.')
        return this.services
    }
    
    /**
     * @returns the full list of txids whose validity this wallet claims to know.
     * 
     * @param newKnownTxids Optional. Additional new txids known to be valid by the caller to be merged.
     */
    getKnownTxids(newKnownTxids?: string[]) : string[] {
        if (newKnownTxids) {
            for (const txid of newKnownTxids) this.beef.mergeTxidOnly(txid)
        }
        const r = this.beef.sortTxs()
        const knownTxids = r.valid.concat(r.txidOnly)
        return knownTxids
    }

    //////////////////
    // List Methods
    //////////////////

    async listActions(args: bsv.ListActionsArgs, originator?: bsv.OriginatorDomainNameStringUnder250Bytes)
    : Promise<bsv.ListActionsResult> {
        sdk.validateOriginator(originator)
        sdk.validateListActionsArgs(args)
        const r = await this.signer.listActions(args)
        return r
    }

    get storageParty() : string { return `storage ${this.signer.getStorageIdentity().storageIdentityKey}` }

    async listOutputs(args: bsv.ListOutputsArgs, originator?: bsv.OriginatorDomainNameStringUnder250Bytes)
    : Promise<bsv.ListOutputsResult> {
        sdk.validateOriginator(originator)
        sdk.validateListOutputsArgs(args)
        const knownTxids = this.getKnownTxids()
        const r = await this.signer.listOutputs(args, knownTxids)
        if (r.BEEF) {
            this.beef.mergeBeefFromParty(this.storageParty, r.BEEF)
        }
        return r
    }

    async listCertificates(args: bsv.ListCertificatesArgs, originator?: bsv.OriginatorDomainNameStringUnder250Bytes)
    : Promise<bsv.ListCertificatesResult> {
        sdk.validateOriginator(originator)
        sdk.validateListCertificatesArgs(args)
        const r = await this.signer.listCertificates(args)
        return r
    }

    //////////////////
    // Certificates
    //////////////////

    async acquireCertificate(args: bsv.AcquireCertificateArgs, originator?: bsv.OriginatorDomainNameStringUnder250Bytes)
    : Promise<bsv.AcquireCertificateResult> {
        sdk.validateOriginator(originator)
        if (args.acquisitionProtocol === 'direct') {
            const vargs = sdk.validateAcquireDirectCertificateArgs(args)
            vargs.subject = (await this.getPublicKey({ identityKey: true, privileged: args.privileged, privilegedReason: args.privilegedReason })).publicKey
            try {
                // Confirm that the information received adds up to a usable certificate...
                await sdk.CertOps.fromCounterparty(this, {
                    certificate: { ...vargs },
                    keyring: vargs.keyringForSubject,
                    counterparty: vargs.keyringRevealer === 'certifier' ? vargs.certifier : vargs.keyringRevealer
                })
            } catch (eu: unknown) {
                const e = sdk.WalletError.fromUnknown(eu)
                throw new sdk.WERR_INVALID_PARAMETER('args', `valid encrypted and signed certificate and keyring from revealer. ${e.name}: ${e.message}`);
            }

            const r = await this.signer.acquireDirectCertificate(args)
            return r
        }

        if (args.acquisitionProtocol === 'issuance') {
            const vargs = await sdk.validateAcquireCertificateArgs(args)
            throw new sdk.WERR_NOT_IMPLEMENTED()
        }

        throw new sdk.WERR_INVALID_PARAMETER('acquisitionProtocol', `valid. ${args.acquisitionProtocol} is unrecognized.`)
    }

    async relinquishCertificate(args: bsv.RelinquishCertificateArgs, originator?: bsv.OriginatorDomainNameStringUnder250Bytes)
    : Promise<bsv.RelinquishCertificateResult> {
        sdk.validateOriginator(originator)
        sdk.validateRelinquishCertificateArgs(args)
        const r = await this.signer.relinquishCertificate(args)
        return r
    }

    async proveCertificate(args: bsv.ProveCertificateArgs, originator?: bsv.OriginatorDomainNameStringUnder250Bytes)
    : Promise<bsv.ProveCertificateResult> {
        originator = sdk.validateOriginator(originator)
        sdk.validateProveCertificateArgs(args)
        const r = await this.signer.proveCertificate(args)
        return r
    }
    
    async discoverByIdentityKey(args: bsv.DiscoverByIdentityKeyArgs, originator?: bsv.OriginatorDomainNameStringUnder250Bytes)
    : Promise<bsv.DiscoverCertificatesResult> {
        sdk.validateOriginator(originator)
        sdk.validateDiscoverByIdentityKeyArgs(args)

        // TODO: Probably does not get dispatched to signer?
        const r = await this.signer.discoverByIdentityKey(args)

        return r
    }

    async discoverByAttributes(args: bsv.DiscoverByAttributesArgs, originator?: bsv.OriginatorDomainNameStringUnder250Bytes)
    : Promise<bsv.DiscoverCertificatesResult> {
        sdk.validateOriginator(originator)
        sdk.validateDiscoverByAttributesArgs(args)

        // TODO: Probably does not get dispatched to signer?
        const r = await this.signer.discoverByAttributes(args)

        return r
    }
>>>>>>> 6df2674d

    return r
  }

  async internalizeAction(args: sdk.InternalizeActionArgs, originator?: sdk.OriginatorDomainNameStringUnder250Bytes): Promise<sdk.InternalizeActionResult> {
    sdk.validateOriginator(originator)
    sdk.validateInternalizeActionArgs(args)

    const r = await this.signer.internalizeAction(args)

<<<<<<< HEAD
    return r
  }
=======
    async createAction(args: bsv.CreateActionArgs, originator?: bsv.OriginatorDomainNameStringUnder250Bytes)
    : Promise<bsv.CreateActionResult> {
        sdk.validateOriginator(originator)
        sdk.validateCreateActionArgs(args)
>>>>>>> 6df2674d

  async relinquishOutput(args: sdk.RelinquishOutputArgs, originator?: sdk.OriginatorDomainNameStringUnder250Bytes): Promise<sdk.RelinquishOutputResult> {
    sdk.validateOriginator(originator)
    sdk.validateRelinquishOutputArgs(args)

    const r = await this.signer.relinquishOutput(args)

    return r
  }

  async isAuthenticated(args: {}, originator?: sdk.OriginatorDomainNameStringUnder250Bytes): Promise<sdk.AuthenticatedResult> {
    sdk.validateOriginator(originator)
    const r: { authenticated: boolean } = {
      authenticated: true
    }
    return r
  }

<<<<<<< HEAD
  async waitForAuthentication(args: {}, originator?: sdk.OriginatorDomainNameStringUnder250Bytes): Promise<sdk.AuthenticatedResult> {
    sdk.validateOriginator(originator)
    return { authenticated: true }
  }
=======
    async signAction(args: bsv.SignActionArgs, originator?: bsv.OriginatorDomainNameStringUnder250Bytes)
    : Promise<bsv.SignActionResult> {
        sdk.validateOriginator(originator)
        sdk.validateSignActionArgs(args)
>>>>>>> 6df2674d

  async getHeight(args: {}, originator?: sdk.OriginatorDomainNameStringUnder250Bytes): Promise<sdk.GetHeightResult> {
    sdk.validateOriginator(originator)
    const height = await this.getServices().getHeight()
    return { height }
  }

  async getHeaderForHeight(args: sdk.GetHeaderArgs, originator?: sdk.OriginatorDomainNameStringUnder250Bytes): Promise<sdk.GetHeaderResult> {
    sdk.validateOriginator(originator)
    const serializedHeader = await this.getServices().getHeaderForHeight(args.height)
    return { header: Utils.toHex(serializedHeader) }
  }

<<<<<<< HEAD
  async getNetwork(args: {}, originator?: sdk.OriginatorDomainNameStringUnder250Bytes): Promise<sdk.GetNetworkResult> {
    sdk.validateOriginator(originator)
    const chain = await this.signer.getChain()
    return { network: toWalletNetwork(chain) }
  }

  async getVersion(args: {}, originator?: sdk.OriginatorDomainNameStringUnder250Bytes): Promise<sdk.GetVersionResult> {
    sdk.validateOriginator(originator)
    return { version: 'wallet-brc100-1.0.0' }
  }
=======
    async abortAction(args: bsv.AbortActionArgs, originator?: bsv.OriginatorDomainNameStringUnder250Bytes)
    : Promise<bsv.AbortActionResult> {
        sdk.validateOriginator(originator)
        const vargs = sdk.validateAbortActionArgs(args)

        const r = await this.signer.abortAction(vargs)

        return r
    }

    async internalizeAction(args: bsv.InternalizeActionArgs, originator?: bsv.OriginatorDomainNameStringUnder250Bytes)
    : Promise<bsv.InternalizeActionResult> {
        sdk.validateOriginator(originator)
        sdk.validateInternalizeActionArgs(args)

        const r = await this.signer.internalizeAction(args)

        return r
    }

    async relinquishOutput(args: bsv.RelinquishOutputArgs, originator?: bsv.OriginatorDomainNameStringUnder250Bytes)
    : Promise<bsv.RelinquishOutputResult> {
        sdk.validateOriginator(originator)
        sdk.validateRelinquishOutputArgs(args)

        const r = await this.signer.relinquishOutput(args)

        return r
    }


    override async isAuthenticated(args: {}, originator?: bsv.OriginatorDomainNameStringUnder250Bytes)
    : Promise<bsv.AuthenticatedResult> {
        sdk.validateOriginator(originator)
        const r: { authenticated: true; } = {
            authenticated: true
        }
        return r
    }

    override async waitForAuthentication(args: {}, originator?: bsv.OriginatorDomainNameStringUnder250Bytes)
    : Promise<bsv.AuthenticatedResult> {
        sdk.validateOriginator(originator)
        return { authenticated: true }
    }

    async getHeight(args: {}, originator?: bsv.OriginatorDomainNameStringUnder250Bytes)
    : Promise<bsv.GetHeightResult> {
        sdk.validateOriginator(originator)
        const height = await this.getServices().getHeight()
        return { height }
    }

    async getHeaderForHeight(args: bsv.GetHeaderArgs, originator?: bsv.OriginatorDomainNameStringUnder250Bytes)
    : Promise<bsv.GetHeaderResult> {
        sdk.validateOriginator(originator)
        const serializedHeader = await this.getServices().getHeaderForHeight(args.height)
        return { header: Utils.toHex(serializedHeader) }
    }

    override async getNetwork(args: {}, originator?: bsv.OriginatorDomainNameStringUnder250Bytes)
    : Promise<bsv.GetNetworkResult> {
        sdk.validateOriginator(originator)
        const chain = await this.signer.getChain()
        return { network: toWalletNetwork(chain) }
    }

    override async getVersion(args: {}, originator?: bsv.OriginatorDomainNameStringUnder250Bytes)
    : Promise<bsv.GetVersionResult> {
        sdk.validateOriginator(originator)
        return { version: 'wallet-brc100-1.0.0' }
    }
>>>>>>> 6df2674d
}<|MERGE_RESOLUTION|>--- conflicted
+++ resolved
@@ -1,17 +1,17 @@
-<<<<<<< HEAD
-import { Beef, BeefParty, Utils, PrivateKey } from '@bsv/sdk'
-import { sdk, stampLog, toWalletNetwork, Monitor } from '.'
-
-export class Wallet extends sdk.WalletCrypto implements sdk.Wallet {
+import * as bsv from '@bsv/sdk'
+import { Beef, BeefParty, Utils } from '@bsv/sdk'
+import { sdk, toWalletNetwork, Monitor } from './index.client'
+
+export class Wallet extends bsv.ProtoWallet implements bsv.Wallet {
   signer: sdk.WalletSigner
   services?: sdk.WalletServices
   monitor?: Monitor
 
   beef: BeefParty
-  trustSelf?: sdk.TrustSelf
+  trustSelf?: bsv.TrustSelf
   userParty: string
 
-  constructor(signer: sdk.WalletSigner, keyDeriver?: sdk.KeyDeriverApi, services?: sdk.WalletServices, monitor?: Monitor) {
+  constructor(signer: sdk.WalletSigner, keyDeriver?: bsv.KeyDeriverApi, services?: sdk.WalletServices, monitor?: Monitor) {
     if (!keyDeriver) throw new sdk.WERR_INVALID_PARAMETER('keyDeriver', 'valid')
     super(keyDeriver)
     this.signer = signer
@@ -52,7 +52,7 @@
   // List Methods
   //////////////////
 
-  async listActions(args: sdk.ListActionsArgs, originator?: sdk.OriginatorDomainNameStringUnder250Bytes): Promise<sdk.ListActionsResult> {
+  async listActions(args: bsv.ListActionsArgs, originator?: bsv.OriginatorDomainNameStringUnder250Bytes): Promise<bsv.ListActionsResult> {
     sdk.validateOriginator(originator)
     sdk.validateListActionsArgs(args)
     const r = await this.signer.listActions(args)
@@ -63,7 +63,7 @@
     return `storage ${this.signer.getStorageIdentity().storageIdentityKey}`
   }
 
-  async listOutputs(args: sdk.ListOutputsArgs, originator?: sdk.OriginatorDomainNameStringUnder250Bytes): Promise<sdk.ListOutputsResult> {
+  async listOutputs(args: bsv.ListOutputsArgs, originator?: bsv.OriginatorDomainNameStringUnder250Bytes): Promise<bsv.ListOutputsResult> {
     sdk.validateOriginator(originator)
     sdk.validateListOutputsArgs(args)
     const knownTxids = this.getKnownTxids()
@@ -74,7 +74,7 @@
     return r
   }
 
-  async listCertificates(args: sdk.ListCertificatesArgs, originator?: sdk.OriginatorDomainNameStringUnder250Bytes): Promise<sdk.ListCertificatesResult> {
+  async listCertificates(args: bsv.ListCertificatesArgs, originator?: bsv.OriginatorDomainNameStringUnder250Bytes): Promise<bsv.ListCertificatesResult> {
     sdk.validateOriginator(originator)
     sdk.validateListCertificatesArgs(args)
     const r = await this.signer.listCertificates(args)
@@ -85,7 +85,7 @@
   // Certificates
   //////////////////
 
-  async acquireCertificate(args: sdk.AcquireCertificateArgs, originator?: sdk.OriginatorDomainNameStringUnder250Bytes): Promise<sdk.AcquireCertificateResult> {
+  async acquireCertificate(args: bsv.AcquireCertificateArgs, originator?: bsv.OriginatorDomainNameStringUnder250Bytes): Promise<bsv.AcquireCertificateResult> {
     sdk.validateOriginator(originator)
     if (args.acquisitionProtocol === 'direct') {
       const vargs = sdk.validateAcquireDirectCertificateArgs(args)
@@ -114,21 +114,21 @@
     throw new sdk.WERR_INVALID_PARAMETER('acquisitionProtocol', `valid. ${args.acquisitionProtocol} is unrecognized.`)
   }
 
-  async relinquishCertificate(args: sdk.RelinquishCertificateArgs, originator?: sdk.OriginatorDomainNameStringUnder250Bytes): Promise<sdk.RelinquishCertificateResult> {
+  async relinquishCertificate(args: bsv.RelinquishCertificateArgs, originator?: bsv.OriginatorDomainNameStringUnder250Bytes): Promise<bsv.RelinquishCertificateResult> {
     sdk.validateOriginator(originator)
     sdk.validateRelinquishCertificateArgs(args)
     const r = await this.signer.relinquishCertificate(args)
     return r
   }
 
-  async proveCertificate(args: sdk.ProveCertificateArgs, originator?: sdk.OriginatorDomainNameStringUnder250Bytes): Promise<sdk.ProveCertificateResult> {
+  async proveCertificate(args: bsv.ProveCertificateArgs, originator?: bsv.OriginatorDomainNameStringUnder250Bytes): Promise<bsv.ProveCertificateResult> {
     originator = sdk.validateOriginator(originator)
     sdk.validateProveCertificateArgs(args)
     const r = await this.signer.proveCertificate(args)
     return r
   }
 
-  async discoverByIdentityKey(args: sdk.DiscoverByIdentityKeyArgs, originator?: sdk.OriginatorDomainNameStringUnder250Bytes): Promise<sdk.DiscoverCertificatesResult> {
+  async discoverByIdentityKey(args: bsv.DiscoverByIdentityKeyArgs, originator?: bsv.OriginatorDomainNameStringUnder250Bytes): Promise<bsv.DiscoverCertificatesResult> {
     sdk.validateOriginator(originator)
     sdk.validateDiscoverByIdentityKeyArgs(args)
 
@@ -138,7 +138,7 @@
     return r
   }
 
-  async discoverByAttributes(args: sdk.DiscoverByAttributesArgs, originator?: sdk.OriginatorDomainNameStringUnder250Bytes): Promise<sdk.DiscoverCertificatesResult> {
+  async discoverByAttributes(args: bsv.DiscoverByAttributesArgs, originator?: bsv.OriginatorDomainNameStringUnder250Bytes): Promise<bsv.DiscoverCertificatesResult> {
     sdk.validateOriginator(originator)
     sdk.validateDiscoverByAttributesArgs(args)
 
@@ -152,7 +152,7 @@
   // Actions
   //////////////////
 
-  async createAction(args: sdk.CreateActionArgs, originator?: sdk.OriginatorDomainNameStringUnder250Bytes): Promise<sdk.CreateActionResult> {
+  async createAction(args: bsv.CreateActionArgs, originator?: bsv.OriginatorDomainNameStringUnder250Bytes): Promise<bsv.CreateActionResult> {
     sdk.validateOriginator(originator)
     sdk.validateCreateActionArgs(args)
 
@@ -177,7 +177,7 @@
     return r
   }
 
-  async signAction(args: sdk.SignActionArgs, originator?: sdk.OriginatorDomainNameStringUnder250Bytes): Promise<sdk.SignActionResult> {
+  async signAction(args: bsv.SignActionArgs, originator?: bsv.OriginatorDomainNameStringUnder250Bytes): Promise<bsv.SignActionResult> {
     sdk.validateOriginator(originator)
     sdk.validateSignActionArgs(args)
 
@@ -186,191 +186,25 @@
     return r
   }
 
-  async abortAction(args: sdk.AbortActionArgs, originator?: sdk.OriginatorDomainNameStringUnder250Bytes): Promise<sdk.AbortActionResult> {
+  async abortAction(args: bsv.AbortActionArgs, originator?: bsv.OriginatorDomainNameStringUnder250Bytes): Promise<bsv.AbortActionResult> {
     sdk.validateOriginator(originator)
     const vargs = sdk.validateAbortActionArgs(args)
 
     const r = await this.signer.abortAction(vargs)
-=======
-import * as bsv from '@bsv/sdk'
-import { Beef, BeefParty, Utils } from "@bsv/sdk";
-import { sdk, toWalletNetwork, Monitor } from './index.client'
-
-export class Wallet extends bsv.ProtoWallet implements bsv.Wallet {
-    signer: sdk.WalletSigner
-    services?: sdk.WalletServices
-    monitor?: Monitor
-
-    beef: BeefParty
-    trustSelf?: bsv.TrustSelf
-    userParty: string
-
-    constructor(signer: sdk.WalletSigner, keyDeriver?: bsv.KeyDeriverApi, services?: sdk.WalletServices, monitor?: Monitor) {
-        if (!keyDeriver)
-            throw new sdk.WERR_INVALID_PARAMETER('keyDeriver', 'valid')
-        super(keyDeriver)
-        this.signer = signer
-        // Give signer access to our keyDeriver
-        this.signer.keyDeriver = keyDeriver
-        this.services = services
-        this.monitor = monitor
-
-        this.userParty = `user ${signer.getClientChangeKeyPair().publicKey}`
-        this.beef = new BeefParty([this.userParty])
-        this.trustSelf = 'known'
-
-        if (services) {
-            signer.setServices(services)
-        }
-    }
-
-    getServices() : sdk.WalletServices {
-        if (!this.services)
-            throw new sdk.WERR_INVALID_PARAMETER('services', 'valid in constructor arguments to be retreived here.')
-        return this.services
-    }
-    
-    /**
-     * @returns the full list of txids whose validity this wallet claims to know.
-     * 
-     * @param newKnownTxids Optional. Additional new txids known to be valid by the caller to be merged.
-     */
-    getKnownTxids(newKnownTxids?: string[]) : string[] {
-        if (newKnownTxids) {
-            for (const txid of newKnownTxids) this.beef.mergeTxidOnly(txid)
-        }
-        const r = this.beef.sortTxs()
-        const knownTxids = r.valid.concat(r.txidOnly)
-        return knownTxids
-    }
-
-    //////////////////
-    // List Methods
-    //////////////////
-
-    async listActions(args: bsv.ListActionsArgs, originator?: bsv.OriginatorDomainNameStringUnder250Bytes)
-    : Promise<bsv.ListActionsResult> {
-        sdk.validateOriginator(originator)
-        sdk.validateListActionsArgs(args)
-        const r = await this.signer.listActions(args)
-        return r
-    }
-
-    get storageParty() : string { return `storage ${this.signer.getStorageIdentity().storageIdentityKey}` }
-
-    async listOutputs(args: bsv.ListOutputsArgs, originator?: bsv.OriginatorDomainNameStringUnder250Bytes)
-    : Promise<bsv.ListOutputsResult> {
-        sdk.validateOriginator(originator)
-        sdk.validateListOutputsArgs(args)
-        const knownTxids = this.getKnownTxids()
-        const r = await this.signer.listOutputs(args, knownTxids)
-        if (r.BEEF) {
-            this.beef.mergeBeefFromParty(this.storageParty, r.BEEF)
-        }
-        return r
-    }
-
-    async listCertificates(args: bsv.ListCertificatesArgs, originator?: bsv.OriginatorDomainNameStringUnder250Bytes)
-    : Promise<bsv.ListCertificatesResult> {
-        sdk.validateOriginator(originator)
-        sdk.validateListCertificatesArgs(args)
-        const r = await this.signer.listCertificates(args)
-        return r
-    }
-
-    //////////////////
-    // Certificates
-    //////////////////
-
-    async acquireCertificate(args: bsv.AcquireCertificateArgs, originator?: bsv.OriginatorDomainNameStringUnder250Bytes)
-    : Promise<bsv.AcquireCertificateResult> {
-        sdk.validateOriginator(originator)
-        if (args.acquisitionProtocol === 'direct') {
-            const vargs = sdk.validateAcquireDirectCertificateArgs(args)
-            vargs.subject = (await this.getPublicKey({ identityKey: true, privileged: args.privileged, privilegedReason: args.privilegedReason })).publicKey
-            try {
-                // Confirm that the information received adds up to a usable certificate...
-                await sdk.CertOps.fromCounterparty(this, {
-                    certificate: { ...vargs },
-                    keyring: vargs.keyringForSubject,
-                    counterparty: vargs.keyringRevealer === 'certifier' ? vargs.certifier : vargs.keyringRevealer
-                })
-            } catch (eu: unknown) {
-                const e = sdk.WalletError.fromUnknown(eu)
-                throw new sdk.WERR_INVALID_PARAMETER('args', `valid encrypted and signed certificate and keyring from revealer. ${e.name}: ${e.message}`);
-            }
-
-            const r = await this.signer.acquireDirectCertificate(args)
-            return r
-        }
-
-        if (args.acquisitionProtocol === 'issuance') {
-            const vargs = await sdk.validateAcquireCertificateArgs(args)
-            throw new sdk.WERR_NOT_IMPLEMENTED()
-        }
-
-        throw new sdk.WERR_INVALID_PARAMETER('acquisitionProtocol', `valid. ${args.acquisitionProtocol} is unrecognized.`)
-    }
-
-    async relinquishCertificate(args: bsv.RelinquishCertificateArgs, originator?: bsv.OriginatorDomainNameStringUnder250Bytes)
-    : Promise<bsv.RelinquishCertificateResult> {
-        sdk.validateOriginator(originator)
-        sdk.validateRelinquishCertificateArgs(args)
-        const r = await this.signer.relinquishCertificate(args)
-        return r
-    }
-
-    async proveCertificate(args: bsv.ProveCertificateArgs, originator?: bsv.OriginatorDomainNameStringUnder250Bytes)
-    : Promise<bsv.ProveCertificateResult> {
-        originator = sdk.validateOriginator(originator)
-        sdk.validateProveCertificateArgs(args)
-        const r = await this.signer.proveCertificate(args)
-        return r
-    }
-    
-    async discoverByIdentityKey(args: bsv.DiscoverByIdentityKeyArgs, originator?: bsv.OriginatorDomainNameStringUnder250Bytes)
-    : Promise<bsv.DiscoverCertificatesResult> {
-        sdk.validateOriginator(originator)
-        sdk.validateDiscoverByIdentityKeyArgs(args)
-
-        // TODO: Probably does not get dispatched to signer?
-        const r = await this.signer.discoverByIdentityKey(args)
-
-        return r
-    }
-
-    async discoverByAttributes(args: bsv.DiscoverByAttributesArgs, originator?: bsv.OriginatorDomainNameStringUnder250Bytes)
-    : Promise<bsv.DiscoverCertificatesResult> {
-        sdk.validateOriginator(originator)
-        sdk.validateDiscoverByAttributesArgs(args)
-
-        // TODO: Probably does not get dispatched to signer?
-        const r = await this.signer.discoverByAttributes(args)
-
-        return r
-    }
->>>>>>> 6df2674d
-
-    return r
-  }
-
-  async internalizeAction(args: sdk.InternalizeActionArgs, originator?: sdk.OriginatorDomainNameStringUnder250Bytes): Promise<sdk.InternalizeActionResult> {
+
+    return r
+  }
+
+  async internalizeAction(args: bsv.InternalizeActionArgs, originator?: bsv.OriginatorDomainNameStringUnder250Bytes): Promise<bsv.InternalizeActionResult> {
     sdk.validateOriginator(originator)
     sdk.validateInternalizeActionArgs(args)
 
     const r = await this.signer.internalizeAction(args)
 
-<<<<<<< HEAD
-    return r
-  }
-=======
-    async createAction(args: bsv.CreateActionArgs, originator?: bsv.OriginatorDomainNameStringUnder250Bytes)
-    : Promise<bsv.CreateActionResult> {
-        sdk.validateOriginator(originator)
-        sdk.validateCreateActionArgs(args)
->>>>>>> 6df2674d
-
-  async relinquishOutput(args: sdk.RelinquishOutputArgs, originator?: sdk.OriginatorDomainNameStringUnder250Bytes): Promise<sdk.RelinquishOutputResult> {
+    return r
+  }
+
+  async relinquishOutput(args: bsv.RelinquishOutputArgs, originator?: bsv.OriginatorDomainNameStringUnder250Bytes): Promise<bsv.RelinquishOutputResult> {
     sdk.validateOriginator(originator)
     sdk.validateRelinquishOutputArgs(args)
 
@@ -379,121 +213,39 @@
     return r
   }
 
-  async isAuthenticated(args: {}, originator?: sdk.OriginatorDomainNameStringUnder250Bytes): Promise<sdk.AuthenticatedResult> {
-    sdk.validateOriginator(originator)
-    const r: { authenticated: boolean } = {
+  override async isAuthenticated(args: {}, originator?: bsv.OriginatorDomainNameStringUnder250Bytes): Promise<bsv.AuthenticatedResult> {
+    sdk.validateOriginator(originator)
+    const r: { authenticated: true } = {
       authenticated: true
     }
     return r
   }
 
-<<<<<<< HEAD
-  async waitForAuthentication(args: {}, originator?: sdk.OriginatorDomainNameStringUnder250Bytes): Promise<sdk.AuthenticatedResult> {
+  override async waitForAuthentication(args: {}, originator?: bsv.OriginatorDomainNameStringUnder250Bytes): Promise<bsv.AuthenticatedResult> {
     sdk.validateOriginator(originator)
     return { authenticated: true }
   }
-=======
-    async signAction(args: bsv.SignActionArgs, originator?: bsv.OriginatorDomainNameStringUnder250Bytes)
-    : Promise<bsv.SignActionResult> {
-        sdk.validateOriginator(originator)
-        sdk.validateSignActionArgs(args)
->>>>>>> 6df2674d
-
-  async getHeight(args: {}, originator?: sdk.OriginatorDomainNameStringUnder250Bytes): Promise<sdk.GetHeightResult> {
+
+  async getHeight(args: {}, originator?: bsv.OriginatorDomainNameStringUnder250Bytes): Promise<bsv.GetHeightResult> {
     sdk.validateOriginator(originator)
     const height = await this.getServices().getHeight()
     return { height }
   }
 
-  async getHeaderForHeight(args: sdk.GetHeaderArgs, originator?: sdk.OriginatorDomainNameStringUnder250Bytes): Promise<sdk.GetHeaderResult> {
+  async getHeaderForHeight(args: bsv.GetHeaderArgs, originator?: bsv.OriginatorDomainNameStringUnder250Bytes): Promise<bsv.GetHeaderResult> {
     sdk.validateOriginator(originator)
     const serializedHeader = await this.getServices().getHeaderForHeight(args.height)
     return { header: Utils.toHex(serializedHeader) }
   }
 
-<<<<<<< HEAD
-  async getNetwork(args: {}, originator?: sdk.OriginatorDomainNameStringUnder250Bytes): Promise<sdk.GetNetworkResult> {
+  override async getNetwork(args: {}, originator?: bsv.OriginatorDomainNameStringUnder250Bytes): Promise<bsv.GetNetworkResult> {
     sdk.validateOriginator(originator)
     const chain = await this.signer.getChain()
     return { network: toWalletNetwork(chain) }
   }
 
-  async getVersion(args: {}, originator?: sdk.OriginatorDomainNameStringUnder250Bytes): Promise<sdk.GetVersionResult> {
+  override async getVersion(args: {}, originator?: bsv.OriginatorDomainNameStringUnder250Bytes): Promise<bsv.GetVersionResult> {
     sdk.validateOriginator(originator)
     return { version: 'wallet-brc100-1.0.0' }
   }
-=======
-    async abortAction(args: bsv.AbortActionArgs, originator?: bsv.OriginatorDomainNameStringUnder250Bytes)
-    : Promise<bsv.AbortActionResult> {
-        sdk.validateOriginator(originator)
-        const vargs = sdk.validateAbortActionArgs(args)
-
-        const r = await this.signer.abortAction(vargs)
-
-        return r
-    }
-
-    async internalizeAction(args: bsv.InternalizeActionArgs, originator?: bsv.OriginatorDomainNameStringUnder250Bytes)
-    : Promise<bsv.InternalizeActionResult> {
-        sdk.validateOriginator(originator)
-        sdk.validateInternalizeActionArgs(args)
-
-        const r = await this.signer.internalizeAction(args)
-
-        return r
-    }
-
-    async relinquishOutput(args: bsv.RelinquishOutputArgs, originator?: bsv.OriginatorDomainNameStringUnder250Bytes)
-    : Promise<bsv.RelinquishOutputResult> {
-        sdk.validateOriginator(originator)
-        sdk.validateRelinquishOutputArgs(args)
-
-        const r = await this.signer.relinquishOutput(args)
-
-        return r
-    }
-
-
-    override async isAuthenticated(args: {}, originator?: bsv.OriginatorDomainNameStringUnder250Bytes)
-    : Promise<bsv.AuthenticatedResult> {
-        sdk.validateOriginator(originator)
-        const r: { authenticated: true; } = {
-            authenticated: true
-        }
-        return r
-    }
-
-    override async waitForAuthentication(args: {}, originator?: bsv.OriginatorDomainNameStringUnder250Bytes)
-    : Promise<bsv.AuthenticatedResult> {
-        sdk.validateOriginator(originator)
-        return { authenticated: true }
-    }
-
-    async getHeight(args: {}, originator?: bsv.OriginatorDomainNameStringUnder250Bytes)
-    : Promise<bsv.GetHeightResult> {
-        sdk.validateOriginator(originator)
-        const height = await this.getServices().getHeight()
-        return { height }
-    }
-
-    async getHeaderForHeight(args: bsv.GetHeaderArgs, originator?: bsv.OriginatorDomainNameStringUnder250Bytes)
-    : Promise<bsv.GetHeaderResult> {
-        sdk.validateOriginator(originator)
-        const serializedHeader = await this.getServices().getHeaderForHeight(args.height)
-        return { header: Utils.toHex(serializedHeader) }
-    }
-
-    override async getNetwork(args: {}, originator?: bsv.OriginatorDomainNameStringUnder250Bytes)
-    : Promise<bsv.GetNetworkResult> {
-        sdk.validateOriginator(originator)
-        const chain = await this.signer.getChain()
-        return { network: toWalletNetwork(chain) }
-    }
-
-    override async getVersion(args: {}, originator?: bsv.OriginatorDomainNameStringUnder250Bytes)
-    : Promise<bsv.GetVersionResult> {
-        sdk.validateOriginator(originator)
-        return { version: 'wallet-brc100-1.0.0' }
-    }
->>>>>>> 6df2674d
 }