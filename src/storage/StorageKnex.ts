import { sdk, verifyOne, verifyOneOrNone } from '..'
import { KnexMigrations, table } from '.'

import { Knex } from 'knex'
import { StorageBase, StorageBaseOptions } from './StorageBase'
import { listActionsSdk } from './methods/listActionsSdk'
import { listOutputsSdk } from './methods/listOutputsSdk'
import { purgeData } from './methods/purgeData'
import { requestSyncChunk } from './methods/requestSyncChunk'
import { listCertificatesSdk } from './methods/listCertificatesSdk'

export interface StorageKnexOptions extends StorageBaseOptions {
  /**
   * Knex database interface initialized with valid connection configuration.
   */
  knex: Knex
}

export class StorageKnex extends StorageBase implements sdk.WalletStorage {
<<<<<<< HEAD
  knex: Knex

  constructor(options: StorageKnexOptions) {
    super(options)
    if (!options.knex) throw new sdk.WERR_INVALID_PARAMETER('options.knex', `valid`)
    this.knex = options.knex
  }

  override async getSettings(trx?: sdk.TrxToken): Promise<table.Settings> {
    return this.validateEntity(verifyOne(await this.toDb(trx)<table.Settings>('settings')))
  }

  override async getProvenOrRawTx(txid: string, trx?: sdk.TrxToken): Promise<sdk.ProvenOrRawTx> {
    const k = this.toDb(trx)
    const r: sdk.ProvenOrRawTx = {
      proven: undefined,
      rawTx: undefined,
      inputBEEF: undefined
    }

    r.proven = verifyOneOrNone(await this.findProvenTxs({ txid: txid }))
    if (!r.proven) {
      const reqRawTx = verifyOneOrNone(await k('proven_tx_reqs').where('txid', txid).whereIn('status', ['unsent', 'unmined', 'unconfirmed', 'sending', 'nosend', 'completed']).select('rawTx', 'inputBEEF'))
      if (reqRawTx) {
        r.rawTx = Array.from(reqRawTx.rawTx)
        r.inputBEEF = Array.from(reqRawTx.inputBEEF)
      }
    }
    return r
  }

  dbTypeSubstring(source: string, fromOffset: number, forLength?: number) {
    if (this.dbtype === 'MySQL') return `substring(${source} from ${fromOffset} for ${forLength!})`
    return `substr(${source}, ${fromOffset}, ${forLength})`
  }

  override async getRawTxOfKnownValidTransaction(txid?: string, offset?: number, length?: number, trx?: sdk.TrxToken): Promise<number[] | undefined> {
    if (!txid) return undefined

    let rawTx: number[] | undefined = undefined
    if (Number.isInteger(offset) && Number.isInteger(length)) {
      let rs: { rawTx: Buffer | null }[] = await this.toDb(trx).raw(`select ${this.dbTypeSubstring('rawTx', offset! + 1, length)} as rawTx from proven_txs where txid = '${txid}'`)
      if (this.dbtype === 'MySQL') rs = (rs as unknown as { rawTx: Buffer | null }[][])[0]
      const r = verifyOneOrNone(rs)
      if (r && r.rawTx) {
        rawTx = Array.from(r.rawTx)
      } else {
        let rs: { rawTx: Buffer | null }[] = await this.toDb(trx).raw(`select ${this.dbTypeSubstring('rawTx', offset! + 1, length)} as rawTx from proven_tx_reqs where txid = '${txid}' and status in ('unsent', 'nosend', 'sending', 'unmined', 'completed')`)
        if (this.dbtype === 'MySQL') rs = (rs as unknown as { rawTx: Buffer | null }[][])[0]
        const r = verifyOneOrNone(rs)
        if (r && r.rawTx) {
          rawTx = Array.from(r.rawTx)
=======
    knex: Knex

    constructor(options: StorageKnexOptions) {
        super(options)
        if (!options.knex) throw new sdk.WERR_INVALID_PARAMETER('options.knex', `valid`)
        this.knex = options.knex
    }

    override async getSettings(trx?: sdk.TrxToken): Promise<table.Settings> {
        return this.validateEntity(verifyOne(await this.toDb(trx)<table.Settings>('settings')))
    }

    override async getProvenOrRawTx(txid: string, trx?: sdk.TrxToken)
    : Promise<sdk.ProvenOrRawTx>
    {
        const k = this.toDb(trx)
        const r: sdk.ProvenOrRawTx = { proven: undefined, rawTx: undefined, inputBEEF: undefined }

        r.proven = verifyOneOrNone(await this.findProvenTxs({'txid': txid }))
        if (!r.proven) {
            const reqRawTx = verifyOneOrNone(await k('proven_tx_reqs')
                .where( 'txid', txid )
                .whereIn('status', ['unsent', 'unmined', 'unconfirmed', 'sending', 'nosend', 'completed'])
                .select('rawTx', 'inputBEEF'))
            if (reqRawTx) {
                r.rawTx = Array.from(reqRawTx.rawTx)
                r.inputBEEF = Array.from(reqRawTx.inputBEEF)
            }
        } 
        return r
    }

    dbTypeSubstring(source: string, fromOffset: number, forLength?: number) {
        if (this.dbtype === 'MySQL')
            return `substring(${source} from ${fromOffset} for ${forLength!})`
        return `substr(${source}, ${fromOffset}, ${forLength})`
    }

    override async getRawTxOfKnownValidTransaction(txid?: string, offset?: number, length?: number, trx?: sdk.TrxToken)
    : Promise<number[] | undefined>
    {
        if (!txid) return undefined

        let rawTx: number[] | undefined = undefined
        if (Number.isInteger(offset) && Number.isInteger(length)) {
            let rs: { rawTx: Buffer | null }[] = (await this.toDb(trx).raw(`select ${this.dbTypeSubstring('rawTx', offset! + 1, length)} as rawTx from proven_txs where txid = '${txid}'`))
            if (this.dbtype === 'MySQL') rs = (rs as unknown as { rawTx: Buffer | null }[][])[0]
            const r = verifyOneOrNone(rs)
            if (r && r.rawTx) {
                rawTx = Array.from(r.rawTx)
            } else {
                let rs: { rawTx: Buffer | null }[] = (await this.toDb(trx).raw(`select ${this.dbTypeSubstring('rawTx', offset! + 1, length)} as rawTx from proven_tx_reqs where txid = '${txid}' and status in ('unsent', 'nosend', 'sending', 'unmined', 'completed')`))
                if (this.dbtype === 'MySQL') rs = (rs as unknown as { rawTx: Buffer | null }[][])[0]
                const r = verifyOneOrNone(rs)
                if (r && r.rawTx) {
                    rawTx = Array.from(r.rawTx)
                }
            }
        } else {
            const r = await this.getProvenOrRawTx(txid, trx)
            if (r.proven)
                rawTx = r.proven.rawTx
            else
                rawTx = r.rawTx
        }
        return rawTx
    }

    getProvenTxsForUserQuery(userId: number, since?: Date, paged?: sdk.Paged, trx?: sdk.TrxToken) : Knex.QueryBuilder {
        const k = this.toDb(trx)
        let q = k('proven_txs').where(function() {
            this.whereExists(k.select('*').from('transactions').whereRaw(`proven_txs.provenTxId = transactions.provenTxId and transactions.userId = ${userId}`))
        })
        if (paged) {
            q = q.limit(paged.limit)
            q = q.offset(paged.offset || 0)
        }
        if (since) q = q.where('updated_at', '>=', since)
        return q
    }
    override async getProvenTxsForUser(userId: number, since?: Date, paged?: sdk.Paged, trx?: sdk.TrxToken) : Promise<table.ProvenTx[]> {
        const q = this.getProvenTxsForUserQuery(userId, since, paged, trx)
        const rs = await q
        return this.validateEntities(rs)
    }

    getProvenTxReqsForUserQuery(userId: number, since?: Date, paged?: sdk.Paged, trx?: sdk.TrxToken) : Knex.QueryBuilder {
        const k = this.toDb(trx)
        let q = k('proven_tx_reqs').where(function() {
            this.whereExists(k.select('*').from('transactions').whereRaw(`proven_tx_reqs.txid = transactions.txid and transactions.userId = ${userId}`))
        })
        if (paged) {
            q = q.limit(paged.limit)
            q = q.offset(paged.offset || 0)
        }
        if (since) q = q.where('updated_at', '>=', since)
        return q
    }
    override async getProvenTxReqsForUser(userId: number, since?: Date, paged?: sdk.Paged, trx?: sdk.TrxToken) : Promise<table.ProvenTxReq[]> {
        const q = this.getProvenTxReqsForUserQuery(userId, since, paged, trx)
        const rs = await q
        return this.validateEntities(rs, undefined, ['notified'])
    }


    getTxLabelMapsForUserQuery(userId: number, since?: Date, paged?: sdk.Paged, trx?: sdk.TrxToken) : Knex.QueryBuilder {
        const k = this.toDb(trx)
        let q = k('tx_labels_map')
            .whereExists(k.select('*').from('tx_labels').whereRaw(`tx_labels.txLabelId = tx_labels_map.txLabelId and tx_labels.userId = ${userId}`))
        if (since) q = q.where('updated_at', '>=', this.validateDateForWhere(since))
        if (paged) {
            q = q.limit(paged.limit)
            q = q.offset(paged.offset || 0)
        }
        return q
    }
    override async getTxLabelMapsForUser(userId: number, since?: Date, paged?: sdk.Paged, trx?: sdk.TrxToken) : Promise<table.TxLabelMap[]> {
        const q = this.getTxLabelMapsForUserQuery(userId, since, paged, trx)
        const rs = await q
        return this.validateEntities(rs, undefined, ['isDeleted'])
    }

    getOutputTagMapsForUserQuery(userId: number, since?: Date, paged?: sdk.Paged, trx?: sdk.TrxToken) : Knex.QueryBuilder {
        const k = this.toDb(trx)
        let q = k('output_tags_map')
            .whereExists(k.select('*').from('output_tags').whereRaw(`output_tags.outputTagId = output_tags_map.outputTagId and output_tags.userId = ${userId}`))
        if (since) q = q.where('updated_at', '>=', this.validateDateForWhere(since))
        if (paged) {
            q = q.limit(paged.limit)
            q = q.offset(paged.offset || 0)
        }
        return q
    }
    override async getOutputTagMapsForUser(userId: number, since?: Date, paged?: sdk.Paged, trx?: sdk.TrxToken) : Promise<table.OutputTagMap[]> {
        const q = this.getOutputTagMapsForUserQuery(userId, since, paged, trx)
        const rs = await q
        return this.validateEntities(rs, undefined, ['isDeleted'])
    }

    override async listCertificatesSdk(vargs: sdk.ValidListCertificatesArgs, originator?: sdk.OriginatorDomainNameStringUnder250Bytes): Promise<sdk.ListCertificatesResult> {
        return await listCertificatesSdk(this, vargs, originator)
    }
    override async listActionsSdk(vargs: sdk.ValidListActionsArgs, originator?: sdk.OriginatorDomainNameStringUnder250Bytes): Promise<sdk.ListActionsResult> {
        return await listActionsSdk(this, vargs, originator)
    }
    override async listOutputsSdk(vargs: sdk.ValidListOutputsArgs, originator?: sdk.OriginatorDomainNameStringUnder250Bytes): Promise<sdk.ListOutputsResult> {
        return await listOutputsSdk(this, vargs, originator)
    }
    override async createTransactionSdk(args: sdk.ValidCreateActionArgs, originator?: sdk.OriginatorDomainNameStringUnder250Bytes): Promise<sdk.StorageCreateTransactionSdkResult> {
        throw new Error("Method not implemented.");
    }
    override async processActionSdk(params: sdk.StorageProcessActionSdkParams, originator?: sdk.OriginatorDomainNameStringUnder250Bytes): Promise<sdk.StorageProcessActionSdkResults> {
        throw new Error("Method not implemented.");
    }

    override async insertProvenTx(tx: table.ProvenTx, trx?: sdk.TrxToken) : Promise<number> {
        const e = await this.validateEntityForInsert(tx, trx)
        if (e.provenTxId === 0) delete e.provenTxId
        const [id] = await this.toDb(trx)<table.ProvenTx>('proven_txs').insert(e)
        tx.provenTxId = id
        return tx.provenTxId
    }

    override async insertProvenTxReq(tx: table.ProvenTxReq, trx?: sdk.TrxToken) : Promise<number> {
        const e = await this.validateEntityForInsert(tx, trx)
        if (e.provenTxReqId === 0) delete e.provenTxReqId
        const [id] = await this.toDb(trx)<table.ProvenTxReq>('proven_tx_reqs').insert(e)
        tx.provenTxReqId = id
        return tx.provenTxReqId
    }

    override async insertUser(user: table.User, trx?: sdk.TrxToken) : Promise<number> {
        const e = await this.validateEntityForInsert(user, trx)
        if (e.userId === 0) delete e.userId
        const [id] = await this.toDb(trx)<table.User>('users').insert(e)
        user.userId = id
        return user.userId
    }

    override async insertCertificate(certificate: table.CertificateX, trx?: sdk.TrxToken) : Promise<number> {
        const e = await this.validateEntityForInsert(certificate, trx)
        if (e.certificateId === 0) delete e.certificateId
        const [id] = await this.toDb(trx)<table.Certificate>('certificates').insert(e)
        certificate.certificateId = id

        if (certificate.fields) {
            for (const field of certificate.fields) {
                field.certificateId = id
                field.userId = certificate.userId
                await this.insertCertificateField(field, trx)
            }
        }

        return certificate.certificateId
    }

    override async insertCertificateField(certificateField: table.CertificateField, trx?: sdk.TrxToken) : Promise<void> {
        const e = await this.validateEntityForInsert(certificateField, trx)
        await this.toDb(trx)<table.Certificate>('certificate_fields').insert(e)
    }

    override async insertOutputBasket(basket: table.OutputBasket, trx?: sdk.TrxToken) : Promise<number> {
        const e = await this.validateEntityForInsert(basket, trx)
        if (e.basketId === 0) delete e.basketId
        const [id] = await this.toDb(trx)<table.OutputBasket>('output_baskets').insert(e)
        basket.basketId = id
        return basket.basketId
    }

    override async insertTransaction(tx: table.Transaction, trx?: sdk.TrxToken) : Promise<number> {
        const e = await this.validateEntityForInsert(tx, trx)
        if (e.transactionId === 0) delete e.transactionId
        const [id] = await this.toDb(trx)<table.Transaction>('transactions').insert(e)
        tx.transactionId = id
        return tx.transactionId
    }

    override async insertCommission(commission: table.Commission, trx?: sdk.TrxToken) : Promise<number> {
        const e = await this.validateEntityForInsert(commission, trx)
        if (e.commissionId === 0) delete e.commissionId
        const [id] = await this.toDb(trx)<table.Commission>('commissions').insert(e)
        commission.commissionId = id
        return commission.commissionId
    }

    override async insertOutput(output: table.Output, trx?: sdk.TrxToken) : Promise<number> {
        const e = await this.validateEntityForInsert(output, trx)
        if (e.outputId === 0) delete e.outputId
        const [id] = await this.toDb(trx)<table.Output>('outputs').insert(e)
        output.outputId = id
        return output.outputId
    }

    override async insertOutputTag(tag: table.OutputTag, trx?: sdk.TrxToken) : Promise<number> {
        const e = await this.validateEntityForInsert(tag, trx)
        if (e.outputTagId === 0) delete e.outputTagId
        const [id] = await this.toDb(trx)<table.OutputTag>('output_tags').insert(e)
        tag.outputTagId = id
        return tag.outputTagId
    }

    override async insertOutputTagMap(tagMap: table.OutputTagMap, trx?: sdk.TrxToken) : Promise<void> {
        const e = await this.validateEntityForInsert(tagMap, trx)
        const [id] = await this.toDb(trx)<table.OutputTagMap>('output_tags_map').insert(e)
    }

    override async insertTxLabel(label: table.TxLabel, trx?: sdk.TrxToken) : Promise<number> {
        const e = await this.validateEntityForInsert(label, trx)
        if (e.txLabelId === 0) delete e.txLabelId
        const [id] = await this.toDb(trx)<table.TxLabel>('tx_labels').insert(e)
        label.txLabelId = id
        return label.txLabelId
    }

    override async insertTxLabelMap(labelMap: table.TxLabelMap, trx?: sdk.TrxToken) : Promise<void> {
        const e = await this.validateEntityForInsert(labelMap, trx)
        const [id] = await this.toDb(trx)<table.TxLabelMap>('tx_labels_map').insert(e)
    }

    override async insertWatchmanEvent(event: table.WatchmanEvent, trx?: sdk.TrxToken) : Promise<number> {
        const e = await this.validateEntityForInsert(event, trx)
        if (e.id === 0) delete e.id
        const [id] = await this.toDb(trx)<table.WatchmanEvent>('watchman_events').insert(e)
        event.id = id
        return event.id
    }

    override async insertSyncState(syncState: table.SyncState, trx?: sdk.TrxToken) : Promise<number> {
        const e = await this.validateEntityForInsert(syncState, trx, ['when'], ['init'])
        if (e.syncStateId === 0) delete e.syncStateId
        const [id] = await this.toDb(trx)<table.SyncState>('sync_states').insert(e)
        syncState.syncStateId = id
        return syncState.syncStateId
    }


    override async updateCertificateField(certificateId: number, fieldName: string, update: Partial<table.CertificateField>, trx?: sdk.TrxToken) : Promise<number> {
        await this.verifyReadyForDatabaseAccess(trx)
        return await this.toDb(trx)<table.CertificateField>('certificate_fields').where({ certificateId, fieldName }).update(this.validatePartialForUpdate(update))
    }
    override async updateCertificate(id: number, update: Partial<table.Certificate>, trx?: sdk.TrxToken) : Promise<number> {
        await this.verifyReadyForDatabaseAccess(trx)
        return await this.toDb(trx)<table.Certificate>('certificates').where({ certificateId: id }).update(this.validatePartialForUpdate(update))
    }
    override async updateCommission(id: number, update: Partial<table.Commission>, trx?: sdk.TrxToken) : Promise<number> {
        await this.verifyReadyForDatabaseAccess(trx)
        return await this.toDb(trx)<table.Commission>('commissions').where({ commissionId: id }).update(this.validatePartialForUpdate(update))
    }
    override async updateOutputBasket(id: number, update: Partial<table.OutputBasket>, trx?: sdk.TrxToken) : Promise<number> {
        await this.verifyReadyForDatabaseAccess(trx)
        return await this.toDb(trx)<table.OutputBasket>('output_baskets').where({ basketId: id }).update(this.validatePartialForUpdate(update))
    }
    override async updateOutput(id: number, update: Partial<table.Output>, trx?: sdk.TrxToken) : Promise<number> {
        await this.verifyReadyForDatabaseAccess(trx)
        return await this.toDb(trx)<table.Output>('outputs').where({ outputId: id }).update(this.validatePartialForUpdate(update))
    }
    override async updateOutputTagMap(outputId: number, tagId: number, update: Partial<table.OutputTagMap>, trx?: sdk.TrxToken) : Promise<number> {
        await this.verifyReadyForDatabaseAccess(trx)
        return await this.toDb(trx)<table.OutputTagMap>('output_tags_map').where({ outputId, outputTagId: tagId }).update(this.validatePartialForUpdate(update))
    }
    override async updateOutputTag(id: number, update: Partial<table.OutputTag>, trx?: sdk.TrxToken) : Promise<number> {
        await this.verifyReadyForDatabaseAccess(trx)
        return await this.toDb(trx)<table.OutputTag>('output_tags').where({ outputTagId: id }).update(this.validatePartialForUpdate(update))
    }
    override async updateProvenTxReq(id: number, update: Partial<table.ProvenTxReq>, trx?: sdk.TrxToken) : Promise<number> {
        await this.verifyReadyForDatabaseAccess(trx)
        return await this.toDb(trx)<table.ProvenTxReq>('proven_tx_reqs').where({ provenTxReqId: id }).update(this.validatePartialForUpdate(update))
    }
    override async updateProvenTx(id: number, update: Partial<table.ProvenTx>, trx?: sdk.TrxToken): Promise<number>  {
        await this.verifyReadyForDatabaseAccess(trx)
        return await this.toDb(trx)<table.ProvenTx>('proven_txs').where({ provenTxId: id }).update(this.validatePartialForUpdate(update))
    }
    override async updateSyncState(id: number, update: Partial<table.SyncState>, trx?: sdk.TrxToken): Promise<number> {
        await this.verifyReadyForDatabaseAccess(trx)
        return await this.toDb(trx)<table.SyncState>('sync_states').where({ syncStateId: id }).update(this.validatePartialForUpdate(update, ['when'], ['init']))
    }
    override async updateTransaction(id: number, update: Partial<table.Transaction>, trx?: sdk.TrxToken) : Promise<number> {
        await this.verifyReadyForDatabaseAccess(trx)
        return await this.toDb(trx)<table.Transaction>('transactions').where({ transactionId: id }).update(this.validatePartialForUpdate(update))
    }
    override async updateTxLabelMap(transactionId: number, txLabelId: number, update: Partial<table.TxLabelMap>, trx?: sdk.TrxToken) : Promise<number> {
        await this.verifyReadyForDatabaseAccess(trx)
        return await this.toDb(trx)<table.TxLabelMap>('tx_labels_map').where({ transactionId, txLabelId }).update(this.validatePartialForUpdate(update))
    }
    override async updateTxLabel(id: number, update: Partial<table.TxLabel>, trx?: sdk.TrxToken) : Promise<number> {
        await this.verifyReadyForDatabaseAccess(trx)
        return await this.toDb(trx)<table.TxLabel>('tx_labels').where({ txLabelId: id }).update(this.validatePartialForUpdate(update))
    }
    override async updateUser(id: number, update: Partial<table.User>, trx?: sdk.TrxToken) : Promise<number> {
        await this.verifyReadyForDatabaseAccess(trx)
        return await this.toDb(trx)<table.User>('users').where({ userId: id }).update(this.validatePartialForUpdate(update))
    }
    override async updateWatchmanEvent(id: number, update: Partial<table.WatchmanEvent>, trx?: sdk.TrxToken): Promise<number>  {
        await this.verifyReadyForDatabaseAccess(trx)
        return await this.toDb(trx)<table.WatchmanEvent>('watchman_events').where({ id }).update(this.validatePartialForUpdate(update))
    }




    setupQuery<T extends object>(table: string, partial?: Partial<T>, since?: Date, paged?: sdk.Paged, trx?: sdk.TrxToken, count?: boolean)
    : Knex.QueryBuilder
    {
        let q = this.toDb(trx)<T>(table)
        if (partial && Object.keys(partial).length > 0) q.where(partial)
        if (since) q.where('updated_at', '>=', this.validateDateForWhere(since));
        if (paged) {
            q.limit(paged.limit)
            q.offset(paged.offset || 0)
        }
        return q
    }

    findCertificateFieldsQuery(partial: Partial<table.CertificateField>, since?: Date, paged?: sdk.Paged, trx?: sdk.TrxToken) : Knex.QueryBuilder {
        return this.setupQuery('certificate_fields', partial, since, paged, trx)
    }
    findCertificatesQuery(partial: Partial<table.Certificate>, certifiers?: string[], types?: string[], since?: Date, paged?: sdk.Paged, trx?: sdk.TrxToken) : Knex.QueryBuilder {
        const q = this.setupQuery('certificates', partial, since, paged, trx)
        if (certifiers && certifiers.length > 0) q.whereIn('certifier', certifiers);
        if (types && types.length > 0) q.whereIn('type', types);
        return q
    }
    findCommissionsQuery(partial: Partial<table.Commission>, since?: Date, paged?: sdk.Paged, trx?: sdk.TrxToken) : Knex.QueryBuilder {
        if (partial.lockingScript) throw new sdk.WERR_INVALID_PARAMETER('partial.lockingScript', `undefined. Commissions may not be found by lockingScript value.`);
        return this.setupQuery('commissions', partial, since, paged, trx)
    }
    findOutputBasketsQuery(partial: Partial<table.OutputBasket>, since?: Date, paged?: sdk.Paged, trx?: sdk.TrxToken) : Knex.QueryBuilder {
        return this.setupQuery('output_baskets', partial, since, paged, trx)
    }
    findOutputsQuery(partial: Partial<table.Output>, noScript?: boolean, since?: Date, paged?: sdk.Paged, trx?: sdk.TrxToken, count?: boolean) : Knex.QueryBuilder { 
        if (partial.lockingScript) throw new sdk.WERR_INVALID_PARAMETER('partial.lockingScript', `undefined. Outputs may not be found by lockingScript value.`);
        const q = this.setupQuery('outputs', partial, since, paged, trx, count)
        if (noScript && !count) {
            const columns = table.outputColumnsWithoutLockingScript.map(c => `outputs.${c}`)
            q.select(columns)
        }
        return q
    }
    findOutputTagMapsQuery(partial: Partial<table.OutputTagMap>, tagIds?: number[], since?: Date, paged?: sdk.Paged, trx?: sdk.TrxToken) : Knex.QueryBuilder {
        const q = this.setupQuery('output_tags_map', partial, since, paged, trx)
        if (tagIds && tagIds.length > 0) q.whereIn('outputTagId', tagIds);
        return q
    }
    findOutputTagsQuery(partial: Partial<table.OutputTag>, since?: Date, paged?: sdk.Paged, trx?: sdk.TrxToken) : Knex.QueryBuilder {
        return this.setupQuery('output_tags', partial, since, paged, trx)
    }
    findProvenTxReqsQuery(partial: Partial<table.ProvenTxReq>, status?: sdk.ProvenTxReqStatus[], txids?: string[], since?: Date, paged?: sdk.Paged, trx?: sdk.TrxToken) : Knex.QueryBuilder {
        if (partial.rawTx) throw new sdk.WERR_INVALID_PARAMETER('partial.rawTx', `undefined. ProvenTxReqs may not be found by rawTx value.`);
        if (partial.inputBEEF) throw new sdk.WERR_INVALID_PARAMETER('partial.inputBEEF', `undefined. ProvenTxReqs may not be found by inputBEEF value.`);
        const q = this.setupQuery('proven_tx_reqs', partial, since, paged, trx)
        if (status && status.length > 0) q.whereIn('status', status);
        if (txids && txids.length > 0) q.whereIn('txid', txids);
        return q
    }
    findProvenTxsQuery(partial: Partial<table.ProvenTx>, since?: Date, paged?: sdk.Paged, trx?: sdk.TrxToken): Knex.QueryBuilder  {
        if (partial.rawTx) throw new sdk.WERR_INVALID_PARAMETER('partial.rawTx', `undefined. ProvenTxs may not be found by rawTx value.`);
        if (partial.merklePath) throw new sdk.WERR_INVALID_PARAMETER('partial.merklePath', `undefined. ProvenTxs may not be found by merklePath value.`);
        return this.setupQuery('proven_txs', partial, since, paged, trx)
    }
    findSyncStatesQuery(partial: Partial<table.SyncState>, since?: Date, paged?: sdk.Paged, trx?: sdk.TrxToken): Knex.QueryBuilder {
        return this.setupQuery('sync_states', partial, since, paged, trx)
    }
    findTransactionsQuery(partial: Partial<table.Transaction>, status?: sdk.TransactionStatus[], noRawTx?: boolean, since?: Date, paged?: sdk.Paged, trx?: sdk.TrxToken, count?: boolean) : Knex.QueryBuilder {
        if (partial.rawTx) throw new sdk.WERR_INVALID_PARAMETER('partial.rawTx', `undefined. Transactions may not be found by rawTx value.`);
        if (partial.inputBEEF) throw new sdk.WERR_INVALID_PARAMETER('partial.inputBEEF', `undefined. Transactions may not be found by inputBEEF value.`);
        const q = this.setupQuery('transactions', partial, since, paged, trx, count)
        if (status && status.length > 0) q.whereIn('status', status);
        if (noRawTx && !count) {
            const columns = table.transactionColumnsWithoutRawTx.map(c => `transactions.${c}`)
            q.select(columns)
        }
        return q
    }
    findTxLabelMapsQuery(partial: Partial<table.TxLabelMap>, labelIds?: number[], since?: Date, paged?: sdk.Paged, trx?: sdk.TrxToken) : Knex.QueryBuilder {
        const q = this.setupQuery('tx_labels_map', partial, since, paged, trx)
        if (labelIds && labelIds.length > 0) q.whereIn('txLabelId', labelIds);
        return q
    }
    findTxLabelsQuery(partial: Partial<table.TxLabel>, since?: Date, paged?: sdk.Paged, trx?: sdk.TrxToken) : Knex.QueryBuilder {
        return this.setupQuery('tx_labels', partial, since, paged, trx)
    }
    findUsersQuery(partial: Partial<table.User>, since?: Date, paged?: sdk.Paged, trx?: sdk.TrxToken) : Knex.QueryBuilder {
        return this.setupQuery('users', partial, since, paged, trx)
    }
    findWatchmanEventsQuery(partial: Partial<table.WatchmanEvent>, since?: Date, paged?: sdk.Paged, trx?: sdk.TrxToken): Knex.QueryBuilder  {
        return this.setupQuery('watchman_events', partial, since, paged, trx)
    }


    override async findCertificateFields(partial: Partial<table.CertificateField>, since?: Date, paged?: sdk.Paged, trx?: sdk.TrxToken) : Promise<table.CertificateField[]> {
        return this.validateEntities(await this.findCertificateFieldsQuery(partial, since, paged, trx))
    }
    override async findCertificates(partial: Partial<table.Certificate>, certifiers?: string[], types?: string[], since?: Date, paged?: sdk.Paged, trx?: sdk.TrxToken) : Promise<table.Certificate[]> {
        const q = this.findCertificatesQuery(partial, certifiers, types, since, paged, trx)
        const r = await q
        return this.validateEntities(r, undefined, ['isDeleted'])
    }
    override async findCommissions(partial: Partial<table.Commission>, since?: Date, paged?: sdk.Paged, trx?: sdk.TrxToken) : Promise<table.Commission[]> {
        const q = this.findCommissionsQuery(partial, since, paged, trx)
        const r = await q
        return this.validateEntities(r, undefined, ['isRedeemed'])
    }
    override async findOutputBaskets(partial: Partial<table.OutputBasket>, since?: Date, paged?: sdk.Paged, trx?: sdk.TrxToken) : Promise<table.OutputBasket[]> {
        const q = this.findOutputBasketsQuery(partial, since, paged, trx)
        const r = await q
        return this.validateEntities(r, undefined, ['isDeleted'])
    }
    override async findOutputs(partial: Partial<table.Output>, noScript?: boolean, since?: Date, paged?: sdk.Paged, trx?: sdk.TrxToken) : Promise<table.Output[]> {
        const q = this.findOutputsQuery(partial, noScript, since, paged, trx)
        const r = await q
        if (!noScript) {
            for (const o of r) {
                await this.validateOutputScript(o, trx)
            }
        }
        return this.validateEntities(r, undefined, ['spendable', 'change'])
    }
    override async findOutputTagMaps(partial: Partial<table.OutputTagMap>, tagIds?: number[], since?: Date, paged?: sdk.Paged, trx?: sdk.TrxToken) : Promise<table.OutputTagMap[]> {
        const q = this.findOutputTagMapsQuery(partial, tagIds, since, paged, trx)
        const r = await q
        return this.validateEntities(r, undefined, ['isDeleted'])
    }
    override async findOutputTags(partial: Partial<table.OutputTag>, since?: Date, paged?: sdk.Paged, trx?: sdk.TrxToken) : Promise<table.OutputTag[]> {
        const q = this.findOutputTagsQuery(partial, since, paged, trx)
        const r = await q
        return this.validateEntities(r, undefined, ['isDeleted'])
    }
    override async findProvenTxReqs(partial: Partial<table.ProvenTxReq>, status?: sdk.ProvenTxReqStatus[], txids?: string[], since?: Date, paged?: sdk.Paged, trx?: sdk.TrxToken) : Promise<table.ProvenTxReq[]> {
        const q = this.findProvenTxReqsQuery(partial, status, txids, since, paged, trx)
        const r = await q
        return this.validateEntities(r, undefined, ['notified'])
    }
    override async findProvenTxs(partial: Partial<table.ProvenTx>, since?: Date, paged?: sdk.Paged, trx?: sdk.TrxToken): Promise<table.ProvenTx[]>  {
        const q = this.findProvenTxsQuery(partial, since, paged, trx)
        const r = await q
        return this.validateEntities(r)
    }
    override async findSyncStates(partial: Partial<table.SyncState>, since?: Date, paged?: sdk.Paged, trx?: sdk.TrxToken): Promise<table.SyncState[]> {
        const q = this.findSyncStatesQuery(partial, since, paged, trx)
        const r = await q
        return this.validateEntities(r, ['when'], ['init'])
    }
    override async findTransactions(partial: Partial<table.Transaction>, status?: sdk.TransactionStatus[], noRawTx?: boolean, since?: Date, paged?: sdk.Paged, trx?: sdk.TrxToken) : Promise<table.Transaction[]> {
        const q = this.findTransactionsQuery(partial, status, noRawTx, since, paged, trx)
        const r = await q
        if (!noRawTx) {
            for (const t of r) { await this.validateRawTransaction(t, trx) }
>>>>>>> e51caebb
        }
      }
    } else {
      const r = await this.getProvenOrRawTx(txid, trx)
      if (r.proven) rawTx = r.proven.rawTx
      else rawTx = r.rawTx
    }
    return rawTx
  }

  getProvenTxsForUserQuery(userId: number, since?: Date, paged?: sdk.Paged, trx?: sdk.TrxToken): Knex.QueryBuilder {
    const k = this.toDb(trx)
    let q = k('proven_txs').where(function () {
      this.whereExists(k.select('*').from('transactions').whereRaw(`proven_txs.provenTxId = transactions.provenTxId and transactions.userId = ${userId}`))
    })
    if (paged) {
      q = q.limit(paged.limit)
      q = q.offset(paged.offset || 0)
    }
    if (since) q = q.where('updated_at', '>=', since)
    return q
  }
  override async getProvenTxsForUser(userId: number, since?: Date, paged?: sdk.Paged, trx?: sdk.TrxToken): Promise<table.ProvenTx[]> {
    const q = this.getProvenTxsForUserQuery(userId, since, paged, trx)
    const rs = await q
    return this.validateEntities(rs)
  }

  getProvenTxReqsForUserQuery(userId: number, since?: Date, paged?: sdk.Paged, trx?: sdk.TrxToken): Knex.QueryBuilder {
    const k = this.toDb(trx)
    let q = k('proven_tx_reqs').where(function () {
      this.whereExists(k.select('*').from('transactions').whereRaw(`proven_tx_reqs.txid = transactions.txid and transactions.userId = ${userId}`))
    })
    if (paged) {
      q = q.limit(paged.limit)
      q = q.offset(paged.offset || 0)
    }
    if (since) q = q.where('updated_at', '>=', since)
    return q
  }
  override async getProvenTxReqsForUser(userId: number, since?: Date, paged?: sdk.Paged, trx?: sdk.TrxToken): Promise<table.ProvenTxReq[]> {
    const q = this.getProvenTxReqsForUserQuery(userId, since, paged, trx)
    const rs = await q
    return this.validateEntities(rs, undefined, ['notified'])
  }

  getTxLabelMapsForUserQuery(userId: number, since?: Date, paged?: sdk.Paged, trx?: sdk.TrxToken): Knex.QueryBuilder {
    const k = this.toDb(trx)
    let q = k('tx_labels_map').whereExists(k.select('*').from('tx_labels').whereRaw(`tx_labels.txLabelId = tx_labels_map.txLabelId and tx_labels.userId = ${userId}`))
    if (since) q = q.where('updated_at', '>=', this.validateDateForWhere(since))
    if (paged) {
      q = q.limit(paged.limit)
      q = q.offset(paged.offset || 0)
    }
    return q
  }
  override async getTxLabelMapsForUser(userId: number, since?: Date, paged?: sdk.Paged, trx?: sdk.TrxToken): Promise<table.TxLabelMap[]> {
    const q = this.getTxLabelMapsForUserQuery(userId, since, paged, trx)
    const rs = await q
    return this.validateEntities(rs, undefined, ['isDeleted'])
  }

  getOutputTagMapsForUserQuery(userId: number, since?: Date, paged?: sdk.Paged, trx?: sdk.TrxToken): Knex.QueryBuilder {
    const k = this.toDb(trx)
    let q = k('output_tags_map').whereExists(k.select('*').from('output_tags').whereRaw(`output_tags.outputTagId = output_tags_map.outputTagId and output_tags.userId = ${userId}`))
    if (since) q = q.where('updated_at', '>=', this.validateDateForWhere(since))
    if (paged) {
      q = q.limit(paged.limit)
      q = q.offset(paged.offset || 0)
    }
    return q
  }
  override async getOutputTagMapsForUser(userId: number, since?: Date, paged?: sdk.Paged, trx?: sdk.TrxToken): Promise<table.OutputTagMap[]> {
    const q = this.getOutputTagMapsForUserQuery(userId, since, paged, trx)
    const rs = await q
    return this.validateEntities(rs, undefined, ['isDeleted'])
  }

  override async listCertificatesSdk(vargs: sdk.ValidListCertificatesArgs, originator?: sdk.OriginatorDomainNameStringUnder250Bytes): Promise<sdk.ListCertificatesResult> {
    return await listCertificatesSdk(this, vargs, originator)
  }
  override async listActionsSdk(vargs: sdk.ValidListActionsArgs, originator?: sdk.OriginatorDomainNameStringUnder250Bytes): Promise<sdk.ListActionsResult> {
    return await listActionsSdk(this, vargs, originator)
  }
  override async listOutputsSdk(vargs: sdk.ValidListOutputsArgs, originator?: sdk.OriginatorDomainNameStringUnder250Bytes): Promise<sdk.ListOutputsResult> {
    return await listOutputsSdk(this, vargs, originator)
  }
  override async createTransactionSdk(args: sdk.ValidCreateActionArgs, originator?: sdk.OriginatorDomainNameStringUnder250Bytes): Promise<sdk.StorageCreateTransactionSdkResult> {
    throw new Error('Method not implemented.')
  }
  override async processActionSdk(params: sdk.StorageProcessActionSdkParams, originator?: sdk.OriginatorDomainNameStringUnder250Bytes): Promise<sdk.StorageProcessActionSdkResults> {
    throw new Error('Method not implemented.')
  }

  override async insertProvenTx(tx: table.ProvenTx, trx?: sdk.TrxToken): Promise<number> {
    const e = await this.validateEntityForInsert(tx, trx)
    if (e.provenTxId === 0) delete e.provenTxId
    const [id] = await this.toDb(trx)<table.ProvenTx>('proven_txs').insert(e)
    tx.provenTxId = id
    return tx.provenTxId
  }

  override async insertProvenTxReq(tx: table.ProvenTxReq, trx?: sdk.TrxToken): Promise<number> {
    const e = await this.validateEntityForInsert(tx, trx)
    if (e.provenTxReqId === 0) delete e.provenTxReqId
    const [id] = await this.toDb(trx)<table.ProvenTxReq>('proven_tx_reqs').insert(e)
    tx.provenTxReqId = id
    return tx.provenTxReqId
  }

  override async insertUser(user: table.User, trx?: sdk.TrxToken): Promise<number> {
    const e = await this.validateEntityForInsert(user, trx)
    if (e.userId === 0) delete e.userId
    const [id] = await this.toDb(trx)<table.User>('users').insert(e)
    user.userId = id
    return user.userId
  }

  override async insertCertificate(certificate: table.Certificate, trx?: sdk.TrxToken): Promise<number> {
    const e = await this.validateEntityForInsert(certificate, trx)
    if (e.certificateId === 0) delete e.certificateId
    const [id] = await this.toDb(trx)<table.Certificate>('certificates').insert(e)
    certificate.certificateId = id
    return certificate.certificateId
  }

  override async insertCertificateField(certificateField: table.CertificateField, trx?: sdk.TrxToken): Promise<void> {
    const e = await this.validateEntityForInsert(certificateField, trx)
    await this.toDb(trx)<table.Certificate>('certificate_fields').insert(e)
  }

  override async insertOutputBasket(basket: table.OutputBasket, trx?: sdk.TrxToken): Promise<number> {
    const e = await this.validateEntityForInsert(basket, trx)
    if (e.basketId === 0) delete e.basketId
    const [id] = await this.toDb(trx)<table.OutputBasket>('output_baskets').insert(e)
    basket.basketId = id
    return basket.basketId
  }

  override async insertTransaction(tx: table.Transaction, trx?: sdk.TrxToken): Promise<number> {
    const e = await this.validateEntityForInsert(tx, trx)
    if (e.transactionId === 0) delete e.transactionId
    const [id] = await this.toDb(trx)<table.Transaction>('transactions').insert(e)
    tx.transactionId = id
    return tx.transactionId
  }

  override async insertCommission(commission: table.Commission, trx?: sdk.TrxToken): Promise<number> {
    const e = await this.validateEntityForInsert(commission, trx)
    if (e.commissionId === 0) delete e.commissionId
    const [id] = await this.toDb(trx)<table.Commission>('commissions').insert(e)
    commission.commissionId = id
    return commission.commissionId
  }

  override async insertOutput(output: table.Output, trx?: sdk.TrxToken): Promise<number> {
    const e = await this.validateEntityForInsert(output, trx)
    if (e.outputId === 0) delete e.outputId
    const [id] = await this.toDb(trx)<table.Output>('outputs').insert(e)
    output.outputId = id
    return output.outputId
  }

  override async insertOutputTag(tag: table.OutputTag, trx?: sdk.TrxToken): Promise<number> {
    const e = await this.validateEntityForInsert(tag, trx)
    if (e.outputTagId === 0) delete e.outputTagId
    const [id] = await this.toDb(trx)<table.OutputTag>('output_tags').insert(e)
    tag.outputTagId = id
    return tag.outputTagId
  }

  override async insertOutputTagMap(tagMap: table.OutputTagMap, trx?: sdk.TrxToken): Promise<void> {
    const e = await this.validateEntityForInsert(tagMap, trx)
    const [id] = await this.toDb(trx)<table.OutputTagMap>('output_tags_map').insert(e)
  }

  override async insertTxLabel(label: table.TxLabel, trx?: sdk.TrxToken): Promise<number> {
    const e = await this.validateEntityForInsert(label, trx)
    if (e.txLabelId === 0) delete e.txLabelId
    const [id] = await this.toDb(trx)<table.TxLabel>('tx_labels').insert(e)
    label.txLabelId = id
    return label.txLabelId
  }

  override async insertTxLabelMap(labelMap: table.TxLabelMap, trx?: sdk.TrxToken): Promise<void> {
    const e = await this.validateEntityForInsert(labelMap, trx)
    const [id] = await this.toDb(trx)<table.TxLabelMap>('tx_labels_map').insert(e)
  }

  override async insertWatchmanEvent(event: table.WatchmanEvent, trx?: sdk.TrxToken): Promise<number> {
    const e = await this.validateEntityForInsert(event, trx)
    if (e.id === 0) delete e.id
    const [id] = await this.toDb(trx)<table.WatchmanEvent>('watchman_events').insert(e)
    event.id = id
    return event.id
  }

  override async insertSyncState(syncState: table.SyncState, trx?: sdk.TrxToken): Promise<number> {
    const e = await this.validateEntityForInsert(syncState, trx, ['when'], ['init'])
    if (e.syncStateId === 0) delete e.syncStateId
    const [id] = await this.toDb(trx)<table.SyncState>('sync_states').insert(e)
    syncState.syncStateId = id
    return syncState.syncStateId
  }

  override async updateCertificateField(certificateId: number, fieldName: string, update: Partial<table.CertificateField>, trx?: sdk.TrxToken): Promise<number> {
    await this.verifyReadyForDatabaseAccess(trx)
    return await this.toDb(trx)<table.CertificateField>('certificate_fields').where({ certificateId, fieldName }).update(this.validatePartialForUpdate(update))
  }
  override async updateCertificate(id: number, update: Partial<table.Certificate>, trx?: sdk.TrxToken): Promise<number> {
    await this.verifyReadyForDatabaseAccess(trx)
    return await this.toDb(trx)<table.Certificate>('certificates').where({ certificateId: id }).update(this.validatePartialForUpdate(update))
  }
  override async updateCommission(id: number, update: Partial<table.Commission>, trx?: sdk.TrxToken): Promise<number> {
    await this.verifyReadyForDatabaseAccess(trx)
    return await this.toDb(trx)<table.Commission>('commissions').where({ commissionId: id }).update(this.validatePartialForUpdate(update))
  }
  override async updateOutputBasket(id: number, update: Partial<table.OutputBasket>, trx?: sdk.TrxToken): Promise<number> {
    await this.verifyReadyForDatabaseAccess(trx)
    return await this.toDb(trx)<table.OutputBasket>('output_baskets').where({ basketId: id }).update(this.validatePartialForUpdate(update))
  }
  override async updateOutput(id: number, update: Partial<table.Output>, trx?: sdk.TrxToken): Promise<number> {
    await this.verifyReadyForDatabaseAccess(trx)
    return await this.toDb(trx)<table.Output>('outputs').where({ outputId: id }).update(this.validatePartialForUpdate(update))
  }
  override async updateOutputTagMap(outputId: number, tagId: number, update: Partial<table.OutputTagMap>, trx?: sdk.TrxToken): Promise<number> {
    await this.verifyReadyForDatabaseAccess(trx)
    return await this.toDb(trx)<table.OutputTagMap>('output_tags_map').where({ outputId, outputTagId: tagId }).update(this.validatePartialForUpdate(update))
  }
  override async updateOutputTag(id: number, update: Partial<table.OutputTag>, trx?: sdk.TrxToken): Promise<number> {
    await this.verifyReadyForDatabaseAccess(trx)
    return await this.toDb(trx)<table.OutputTag>('output_tags').where({ outputTagId: id }).update(this.validatePartialForUpdate(update))
  }
  override async updateProvenTxReq(id: number, update: Partial<table.ProvenTxReq>, trx?: sdk.TrxToken): Promise<number> {
    await this.verifyReadyForDatabaseAccess(trx)
    return await this.toDb(trx)<table.ProvenTxReq>('proven_tx_reqs').where({ provenTxReqId: id }).update(this.validatePartialForUpdate(update))
  }
  override async updateProvenTx(id: number, update: Partial<table.ProvenTx>, trx?: sdk.TrxToken): Promise<number> {
    await this.verifyReadyForDatabaseAccess(trx)
    return await this.toDb(trx)<table.ProvenTx>('proven_txs').where({ provenTxId: id }).update(this.validatePartialForUpdate(update))
  }
  override async updateSyncState(id: number, update: Partial<table.SyncState>, trx?: sdk.TrxToken): Promise<number> {
    await this.verifyReadyForDatabaseAccess(trx)
    return await this.toDb(trx)<table.SyncState>('sync_states')
      .where({ syncStateId: id })
      .update(this.validatePartialForUpdate(update, ['when'], ['init']))
  }
  override async updateTransaction(id: number, update: Partial<table.Transaction>, trx?: sdk.TrxToken): Promise<number> {
    await this.verifyReadyForDatabaseAccess(trx)
    return await this.toDb(trx)<table.Transaction>('transactions').where({ transactionId: id }).update(this.validatePartialForUpdate(update))
  }
  override async updateTxLabelMap(transactionId: number, txLabelId: number, update: Partial<table.TxLabelMap>, trx?: sdk.TrxToken): Promise<number> {
    await this.verifyReadyForDatabaseAccess(trx)
    return await this.toDb(trx)<table.TxLabelMap>('tx_labels_map').where({ transactionId, txLabelId }).update(this.validatePartialForUpdate(update))
  }
  override async updateTxLabel(id: number, update: Partial<table.TxLabel>, trx?: sdk.TrxToken): Promise<number> {
    await this.verifyReadyForDatabaseAccess(trx)
    return await this.toDb(trx)<table.TxLabel>('tx_labels').where({ txLabelId: id }).update(this.validatePartialForUpdate(update))
  }
  override async updateUser(id: number, update: Partial<table.User>, trx?: sdk.TrxToken): Promise<number> {
    await this.verifyReadyForDatabaseAccess(trx)
    return await this.toDb(trx)<table.User>('users').where({ userId: id }).update(this.validatePartialForUpdate(update))
  }
  override async updateWatchmanEvent(id: number, update: Partial<table.WatchmanEvent>, trx?: sdk.TrxToken): Promise<number> {
    await this.verifyReadyForDatabaseAccess(trx)
    return await this.toDb(trx)<table.WatchmanEvent>('watchman_events').where({ id }).update(this.validatePartialForUpdate(update))
  }

  setupQuery<T extends object>(table: string, partial?: Partial<T>, since?: Date, paged?: sdk.Paged, trx?: sdk.TrxToken, count?: boolean): Knex.QueryBuilder {
    let q = this.toDb(trx)<T>(table)
    if (partial && Object.keys(partial).length > 0) q.where(partial)
    if (since) q.where('updated_at', '>=', this.validateDateForWhere(since))
    if (paged) {
      q.limit(paged.limit)
      q.offset(paged.offset || 0)
    }
    return q
  }

  findCertificateFieldsQuery(partial: Partial<table.CertificateField>, since?: Date, paged?: sdk.Paged, trx?: sdk.TrxToken): Knex.QueryBuilder {
    return this.setupQuery('certificate_fields', partial, since, paged, trx)
  }
  findCertificatesQuery(partial: Partial<table.Certificate>, certifiers?: string[], types?: string[], since?: Date, paged?: sdk.Paged, trx?: sdk.TrxToken): Knex.QueryBuilder {
    const q = this.setupQuery('certificates', partial, since, paged, trx)
    if (certifiers && certifiers.length > 0) q.whereIn('certifier', certifiers)
    if (types && types.length > 0) q.whereIn('type', types)
    return q
  }
  findCommissionsQuery(partial: Partial<table.Commission>, since?: Date, paged?: sdk.Paged, trx?: sdk.TrxToken): Knex.QueryBuilder {
    if (partial.lockingScript) throw new sdk.WERR_INVALID_PARAMETER('partial.lockingScript', `undefined. Commissions may not be found by lockingScript value.`)
    return this.setupQuery('commissions', partial, since, paged, trx)
  }
  findOutputBasketsQuery(partial: Partial<table.OutputBasket>, since?: Date, paged?: sdk.Paged, trx?: sdk.TrxToken): Knex.QueryBuilder {
    return this.setupQuery('output_baskets', partial, since, paged, trx)
  }
  findOutputsQuery(partial: Partial<table.Output>, noScript?: boolean, since?: Date, paged?: sdk.Paged, trx?: sdk.TrxToken, count?: boolean): Knex.QueryBuilder {
    if (partial.lockingScript) throw new sdk.WERR_INVALID_PARAMETER('partial.lockingScript', `undefined. Outputs may not be found by lockingScript value.`)
    const q = this.setupQuery('outputs', partial, since, paged, trx, count)
    if (noScript && !count) {
      const columns = table.outputColumnsWithoutLockingScript.map(c => `outputs.${c}`)
      q.select(columns)
    }
    return q
  }
  findOutputTagMapsQuery(partial: Partial<table.OutputTagMap>, tagIds?: number[], since?: Date, paged?: sdk.Paged, trx?: sdk.TrxToken): Knex.QueryBuilder {
    const q = this.setupQuery('output_tags_map', partial, since, paged, trx)
    if (tagIds && tagIds.length > 0) q.whereIn('outputTagId', tagIds)
    return q
  }
  findOutputTagsQuery(partial: Partial<table.OutputTag>, since?: Date, paged?: sdk.Paged, trx?: sdk.TrxToken): Knex.QueryBuilder {
    return this.setupQuery('output_tags', partial, since, paged, trx)
  }
  findProvenTxReqsQuery(partial: Partial<table.ProvenTxReq>, status?: sdk.ProvenTxReqStatus[], txids?: string[], since?: Date, paged?: sdk.Paged, trx?: sdk.TrxToken): Knex.QueryBuilder {
    if (partial.rawTx) throw new sdk.WERR_INVALID_PARAMETER('partial.rawTx', `undefined. ProvenTxReqs may not be found by rawTx value.`)
    if (partial.inputBEEF) throw new sdk.WERR_INVALID_PARAMETER('partial.inputBEEF', `undefined. ProvenTxReqs may not be found by inputBEEF value.`)
    const q = this.setupQuery('proven_tx_reqs', partial, since, paged, trx)
    if (status && status.length > 0) q.whereIn('status', status)
    if (txids && txids.length > 0) q.whereIn('txid', txids)
    return q
  }
  findProvenTxsQuery(partial: Partial<table.ProvenTx>, since?: Date, paged?: sdk.Paged, trx?: sdk.TrxToken): Knex.QueryBuilder {
    if (partial.rawTx) throw new sdk.WERR_INVALID_PARAMETER('partial.rawTx', `undefined. ProvenTxs may not be found by rawTx value.`)
    if (partial.merklePath) throw new sdk.WERR_INVALID_PARAMETER('partial.merklePath', `undefined. ProvenTxs may not be found by merklePath value.`)
    return this.setupQuery('proven_txs', partial, since, paged, trx)
  }
  findSyncStatesQuery(partial: Partial<table.SyncState>, since?: Date, paged?: sdk.Paged, trx?: sdk.TrxToken): Knex.QueryBuilder {
    return this.setupQuery('sync_states', partial, since, paged, trx)
  }
  findTransactionsQuery(partial: Partial<table.Transaction>, status?: sdk.TransactionStatus[], noRawTx?: boolean, since?: Date, paged?: sdk.Paged, trx?: sdk.TrxToken, count?: boolean): Knex.QueryBuilder {
    if (partial.rawTx) throw new sdk.WERR_INVALID_PARAMETER('partial.rawTx', `undefined. Transactions may not be found by rawTx value.`)
    if (partial.inputBEEF) throw new sdk.WERR_INVALID_PARAMETER('partial.inputBEEF', `undefined. Transactions may not be found by inputBEEF value.`)
    const q = this.setupQuery('transactions', partial, since, paged, trx, count)
    if (status && status.length > 0) q.whereIn('status', status)
    if (noRawTx && !count) {
      const columns = table.transactionColumnsWithoutRawTx.map(c => `transactions.${c}`)
      q.select(columns)
    }
    return q
  }
  findTxLabelMapsQuery(partial: Partial<table.TxLabelMap>, labelIds?: number[], since?: Date, paged?: sdk.Paged, trx?: sdk.TrxToken): Knex.QueryBuilder {
    const q = this.setupQuery('tx_labels_map', partial, since, paged, trx)
    if (labelIds && labelIds.length > 0) q.whereIn('txLabelId', labelIds)
    return q
  }
  findTxLabelsQuery(partial: Partial<table.TxLabel>, since?: Date, paged?: sdk.Paged, trx?: sdk.TrxToken): Knex.QueryBuilder {
    return this.setupQuery('tx_labels', partial, since, paged, trx)
  }
  findUsersQuery(partial: Partial<table.User>, since?: Date, paged?: sdk.Paged, trx?: sdk.TrxToken): Knex.QueryBuilder {
    return this.setupQuery('users', partial, since, paged, trx)
  }
  findWatchmanEventsQuery(partial: Partial<table.WatchmanEvent>, since?: Date, paged?: sdk.Paged, trx?: sdk.TrxToken): Knex.QueryBuilder {
    return this.setupQuery('watchman_events', partial, since, paged, trx)
  }

  override async findCertificateFields(partial: Partial<table.CertificateField>, since?: Date, paged?: sdk.Paged, trx?: sdk.TrxToken): Promise<table.CertificateField[]> {
    return this.validateEntities(await this.findCertificateFieldsQuery(partial, since, paged, trx))
  }
  override async findCertificates(partial: Partial<table.Certificate>, certifiers?: string[], types?: string[], since?: Date, paged?: sdk.Paged, trx?: sdk.TrxToken): Promise<table.Certificate[]> {
    const q = this.findCertificatesQuery(partial, certifiers, types, since, paged, trx)
    const r = await q
    return this.validateEntities(r, undefined, ['isDeleted'])
  }
  override async findCommissions(partial: Partial<table.Commission>, since?: Date, paged?: sdk.Paged, trx?: sdk.TrxToken): Promise<table.Commission[]> {
    const q = this.findCommissionsQuery(partial, since, paged, trx)
    const r = await q
    return this.validateEntities(r, undefined, ['isRedeemed'])
  }
  override async findOutputBaskets(partial: Partial<table.OutputBasket>, since?: Date, paged?: sdk.Paged, trx?: sdk.TrxToken): Promise<table.OutputBasket[]> {
    const q = this.findOutputBasketsQuery(partial, since, paged, trx)
    const r = await q
    return this.validateEntities(r, undefined, ['isDeleted'])
  }
  override async findOutputs(partial: Partial<table.Output>, noScript?: boolean, since?: Date, paged?: sdk.Paged, trx?: sdk.TrxToken): Promise<table.Output[]> {
    const q = this.findOutputsQuery(partial, noScript, since, paged, trx)
    const r = await q
    if (!noScript) {
      for (const o of r) {
        await this.validateOutputScript(o, trx)
      }
    }
    return this.validateEntities(r, undefined, ['spendable', 'change'])
  }
  override async findOutputTagMaps(partial: Partial<table.OutputTagMap>, tagIds?: number[], since?: Date, paged?: sdk.Paged, trx?: sdk.TrxToken): Promise<table.OutputTagMap[]> {
    const q = this.findOutputTagMapsQuery(partial, tagIds, since, paged, trx)
    const r = await q
    return this.validateEntities(r, undefined, ['isDeleted'])
  }
  override async findOutputTags(partial: Partial<table.OutputTag>, since?: Date, paged?: sdk.Paged, trx?: sdk.TrxToken): Promise<table.OutputTag[]> {
    const q = this.findOutputTagsQuery(partial, since, paged, trx)
    const r = await q
    return this.validateEntities(r, undefined, ['isDeleted'])
  }
  override async findProvenTxReqs(partial: Partial<table.ProvenTxReq>, status?: sdk.ProvenTxReqStatus[], txids?: string[], since?: Date, paged?: sdk.Paged, trx?: sdk.TrxToken): Promise<table.ProvenTxReq[]> {
    const q = this.findProvenTxReqsQuery(partial, status, txids, since, paged, trx)
    const r = await q
    return this.validateEntities(r, undefined, ['notified'])
  }
  override async findProvenTxs(partial: Partial<table.ProvenTx>, since?: Date, paged?: sdk.Paged, trx?: sdk.TrxToken): Promise<table.ProvenTx[]> {
    const q = this.findProvenTxsQuery(partial, since, paged, trx)
    const r = await q
    return this.validateEntities(r)
  }
  override async findSyncStates(partial: Partial<table.SyncState>, since?: Date, paged?: sdk.Paged, trx?: sdk.TrxToken): Promise<table.SyncState[]> {
    const q = this.findSyncStatesQuery(partial, since, paged, trx)
    const r = await q
    return this.validateEntities(r, ['when'], ['init'])
  }
  override async findTransactions(partial: Partial<table.Transaction>, status?: sdk.TransactionStatus[], noRawTx?: boolean, since?: Date, paged?: sdk.Paged, trx?: sdk.TrxToken): Promise<table.Transaction[]> {
    const q = this.findTransactionsQuery(partial, status, noRawTx, since, paged, trx)
    const r = await q
    if (!noRawTx) {
      for (const t of r) {
        await this.validateRawTransaction(t, trx)
      }
    }
    return this.validateEntities(r, undefined, ['isOutgoing'])
  }
  override async findTxLabelMaps(partial: Partial<table.TxLabelMap>, labelIds?: number[], since?: Date, paged?: sdk.Paged, trx?: sdk.TrxToken): Promise<table.TxLabelMap[]> {
    const q = this.findTxLabelMapsQuery(partial, labelIds, since, paged, trx)
    const r = await q
    return this.validateEntities(r, undefined, ['isDeleted'])
  }
  override async findTxLabels(partial: Partial<table.TxLabel>, since?: Date, paged?: sdk.Paged, trx?: sdk.TrxToken): Promise<table.TxLabel[]> {
    const q = this.findTxLabelsQuery(partial, since, paged, trx)
    const r = await q
    return this.validateEntities(r, undefined, ['isDeleted'])
  }
  override async findUsers(partial: Partial<table.User>, since?: Date, paged?: sdk.Paged, trx?: sdk.TrxToken): Promise<table.User[]> {
    const q = this.findUsersQuery(partial, since, paged, trx)
    const r = await q
    return this.validateEntities(r)
  }
  override async findWatchmanEvents(partial: Partial<table.WatchmanEvent>, since?: Date, paged?: sdk.Paged, trx?: sdk.TrxToken): Promise<table.WatchmanEvent[]> {
    const q = this.findWatchmanEventsQuery(partial, since, paged, trx)
    const r = await q
    return this.validateEntities(r, ['when'], undefined)
  }

  async getCount<T extends object>(q: Knex.QueryBuilder<T, T[]>): Promise<number> {
    q.count()
    const r = await q
    return r[0]['count(*)']
  }

  override async countCertificateFields(partial: Partial<table.CertificateField>, since?: Date, trx?: sdk.TrxToken): Promise<number> {
    return await this.getCount(this.findCertificateFieldsQuery(partial, since, undefined, trx))
  }
  override async countCertificates(partial: Partial<table.Certificate>, certifiers?: string[], types?: string[], since?: Date, trx?: sdk.TrxToken): Promise<number> {
    return await this.getCount(this.findCertificatesQuery(partial, certifiers, types, since, undefined, trx))
  }
  override async countCommissions(partial: Partial<table.Commission>, since?: Date, trx?: sdk.TrxToken): Promise<number> {
    return await this.getCount(this.findCommissionsQuery(partial, since, undefined, trx))
  }
  override async countOutputBaskets(partial: Partial<table.OutputBasket>, since?: Date, trx?: sdk.TrxToken): Promise<number> {
    return await this.getCount(this.findOutputBasketsQuery(partial, since, undefined, trx))
  }
  override async countOutputs(partial: Partial<table.Output>, since?: Date, trx?: sdk.TrxToken): Promise<number> {
    return await this.getCount(this.findOutputsQuery(partial, true, since, undefined, trx, true))
  }
  override async countOutputTagMaps(partial: Partial<table.OutputTagMap>, tagIds?: number[], since?: Date, trx?: sdk.TrxToken): Promise<number> {
    return await this.getCount(this.findOutputTagMapsQuery(partial, tagIds, since, undefined, trx))
  }
  override async countOutputTags(partial: Partial<table.OutputTag>, since?: Date, trx?: sdk.TrxToken): Promise<number> {
    return await this.getCount(this.findOutputTagsQuery(partial, since, undefined, trx))
  }
  override async countProvenTxReqs(partial: Partial<table.ProvenTxReq>, status?: sdk.ProvenTxReqStatus[], txids?: string[], since?: Date, trx?: sdk.TrxToken): Promise<number> {
    return await this.getCount(this.findProvenTxReqsQuery(partial, status, txids, since, undefined, trx))
  }
  override async countProvenTxs(partial: Partial<table.ProvenTx>, since?: Date, trx?: sdk.TrxToken): Promise<number> {
    return await this.getCount(this.findProvenTxsQuery(partial, since, undefined, trx))
  }
  override async countSyncStates(partial: Partial<table.SyncState>, since?: Date, trx?: sdk.TrxToken): Promise<number> {
    return await this.getCount(this.findSyncStatesQuery(partial, since, undefined, trx))
  }
  override async countTransactions(partial: Partial<table.Transaction>, status?: sdk.TransactionStatus[], since?: Date, trx?: sdk.TrxToken): Promise<number> {
    return await this.getCount(this.findTransactionsQuery(partial, status, undefined, since, undefined, trx, true))
  }
  override async countTxLabelMaps(partial: Partial<table.TxLabelMap>, labelIds?: number[], since?: Date, trx?: sdk.TrxToken): Promise<number> {
    return await this.getCount(this.findTxLabelMapsQuery(partial, labelIds, since, undefined, trx))
  }
  override async countTxLabels(partial: Partial<table.TxLabel>, since?: Date, trx?: sdk.TrxToken): Promise<number> {
    return await this.getCount(this.findTxLabelsQuery(partial, since, undefined, trx))
  }
  override async countUsers(partial: Partial<table.User>, since?: Date, trx?: sdk.TrxToken): Promise<number> {
    return await this.getCount(this.findUsersQuery(partial, since, undefined, trx))
  }
  override async countWatchmanEvents(partial: Partial<table.WatchmanEvent>, since?: Date, trx?: sdk.TrxToken): Promise<number> {
    return await this.getCount(this.findWatchmanEventsQuery(partial, since, undefined, trx))
  }

  override async destroy(): Promise<void> {
    await this.knex?.destroy()
  }

  override async migrate(storageName: string): Promise<string> {
    const config = {
      migrationSource: new KnexMigrations(this.chain, storageName, 1024)
    }
    await this.knex.migrate.latest(config)
    const version = await this.knex.migrate.currentVersion(config)
    return version
  }

  override async dropAllData(): Promise<void> {
    const config = { migrationSource: new KnexMigrations(this.chain, '', 1024) }
    const count = Object.keys(config.migrationSource.migrations).length
    for (let i = 0; i < count; i++) {
      try {
        const r = await this.knex.migrate.down(config)
        expect(r).toBeTruthy()
      } catch (eu: unknown) {
        break
      }
    }
  }

  override async transaction<T>(scope: (trx: sdk.TrxToken) => Promise<T>, trx?: sdk.TrxToken): Promise<T> {
    if (trx) return await scope(trx)

    return await this.knex.transaction<T>(async knextrx => {
      const trx = knextrx as sdk.TrxToken
      return await scope(trx)
    })
  }

  /**
   * Convert the standard optional `TrxToken` parameter into either a direct knex database instance,
   * or a Knex.Transaction as appropriate.
   */
  toDb(trx?: sdk.TrxToken) {
    // eslint-disable-next-line @typescript-eslint/no-explicit-any
    const db = !trx ? this.knex : <Knex.Transaction<any, any[]>>trx
    this.whenLastAccess = new Date()
    return db
  }

  async validateRawTransaction(t: table.Transaction, trx?: sdk.TrxToken): Promise<void> {
    // if there is no txid or there is a rawTransaction return what we have.
    if (t.rawTx || !t.txid) return

    // rawTransaction is missing, see if we moved it ...

    const rawTx = await this.getRawTxOfKnownValidTransaction(t.txid, undefined, undefined, trx)
    if (!rawTx) return
    t.rawTx = rawTx
  }

  async validateOutputScript(o: table.Output, trx?: sdk.TrxToken): Promise<void> {
    // without offset and length values return what we have (make no changes)
    if (!o.scriptLength || !o.scriptOffset || !o.txid) return
    // if there is an outputScript and its length is the expected length return what we have.
    if (o.lockingScript && o.lockingScript.length === o.scriptLength) return

    // outputScript is missing or has incorrect length...

    const script = await this.getRawTxOfKnownValidTransaction(o.txid, o.scriptOffset, o.scriptLength, trx)
    if (!script) return
    o.lockingScript = script
  }

  /**
   * Make sure database is ready for access:
   *
   * - dateScheme is known
   * - foreign key constraints are enabled
   *
   * @param trx
   */
  async verifyReadyForDatabaseAccess(trx?: sdk.TrxToken): Promise<DBType> {
    if (!this.settings) {
      this.settings = await this.getSettings()

      // Make sure foreign key constraint checking is turned on in SQLite.
      if (this.settings.dbtype === 'SQLite') {
        await this.toDb(trx).raw('PRAGMA foreign_keys = ON;')
      }
    }

    return this.settings.dbtype
  }

  /**
   * Helper to force uniform behavior across database engines.
   * Use to process the update template for entities being updated.
   */
  validatePartialForUpdate<T extends sdk.EntityTimeStamp>(update: Partial<T>, dateFields?: string[], booleanFields?: string[]): Partial<T> {
    if (!this.dbtype) throw new sdk.WERR_INTERNAL('must call verifyReadyForDatabaseAccess first')
    const v: any = update
    if (v.created_at) v.created_at = this.validateEntityDate(v.created_at)
    if (v.updated_at) v.updated_at = this.validateEntityDate(v.updated_at)
    if (!v.created_at) delete v.created_at
    if (!v.updated_at) v.updated_at = this.validateEntityDate(new Date())

    if (dateFields) {
      for (const df of dateFields) {
        if (v[df]) v[df] = this.validateOptionalEntityDate(v[df])
      }
    }
    if (booleanFields) {
      for (const df of booleanFields) {
        if (update[df] !== undefined) update[df] = !!update[df] ? 1 : 0
      }
    }
    for (const key of Object.keys(v)) {
      const val = v[key]
      if (Array.isArray(val) && (val.length === 0 || typeof val[0] === 'number')) {
        v[key] = Buffer.from(val)
      } else if (val === undefined) {
        v[key] = null
      }
    }
    this.isDirty = true
    return v
  }

  /**
   * Helper to force uniform behavior across database engines.
   * Use to process new entities being inserted into the database.
   */
  async validateEntityForInsert<T extends sdk.EntityTimeStamp>(entity: T, trx?: sdk.TrxToken, dateFields?: string[], booleanFields?: string[]): Promise<any> {
    await this.verifyReadyForDatabaseAccess(trx)
    const v: any = { ...entity }
    v.created_at = this.validateOptionalEntityDate(v.created_at, true)!
    v.updated_at = this.validateOptionalEntityDate(v.updated_at, true)!
    if (!v.created_at) delete v.created_at
    if (!v.updated_at) delete v.updated_at
    if (dateFields) {
      for (const df of dateFields) {
        if (v[df]) v[df] = this.validateOptionalEntityDate(v[df])
      }
    }
    if (booleanFields) {
      for (const df of booleanFields) {
        if (entity[df] !== undefined) entity[df] = !!entity[df] ? 1 : 0
      }
    }
    for (const key of Object.keys(v)) {
      const val = v[key]
      if (Array.isArray(val) && (val.length === 0 || typeof val[0] === 'number')) {
        v[key] = Buffer.from(val)
      } else if (val === undefined) {
        v[key] = null
      }
    }
    this.isDirty = true
    return v
  }

  override async getLabelsForTransactionId(transactionId?: number, trx?: sdk.TrxToken): Promise<table.TxLabel[]> {
    console.log('UPDATED-5: getLabelsForTransactionId')

    const validLabelTransactionIds = [1, 3, 5, 6, 7, 9, 11, 15, 16, 22, 23, 24, 25]
    const nullLabelTransactionIds = [17, 167, 168, 169, 170, 171, 172, 173, 174, 175, 176, 177, 178, 181, 182, 183, 184, 185, 186, 187]

    // Ensure transactionId is valid
    if (transactionId === undefined || transactionId === null) {
      console.log('Skipping null or undefined transactionId')
      return []
    }

    const normalizedTransactionId = Number(transactionId) // Normalize to ensure type consistency
    console.log(`Checking transactionId: ${normalizedTransactionId}`)

    // Check if the transactionId is in the valid labels array
    if (validLabelTransactionIds.includes(normalizedTransactionId)) {
      console.log(`TransactionId ${normalizedTransactionId} is in the valid label list.`)
    } else if (nullLabelTransactionIds.includes(normalizedTransactionId)) {
      console.log(`TransactionId ${normalizedTransactionId} is in the NULL label list.`)
    } else {
      console.log(`TransactionId ${normalizedTransactionId} is not in either list!`)
      throw new Error(`Unexpected transactionId: ${normalizedTransactionId}`)
    }

    const labels = await this.toDb(trx)<table.TxLabel>('tx_labels')
      .distinct('tx_labels.label')
      .join('tx_labels_map', 'tx_labels_map.txLabelId', 'tx_labels.txLabelId')
      .where('tx_labels_map.transactionId', normalizedTransactionId)
      .andWhere(function () {
        this.where('tx_labels.isDeleted', 0).orWhereNull('tx_labels.isDeleted')
      })
      .andWhere(function () {
        this.where('tx_labels_map.isDeleted', 0).orWhereNull('tx_labels_map.isDeleted')
      })

    console.log(`Labels fetched for transactionId ${normalizedTransactionId}: ${labels}`)

    if (validLabelTransactionIds.includes(normalizedTransactionId) && !labels.length) {
      throw new Error(`TransactionId ${normalizedTransactionId} expected labels, but none were returned!`)
    } else if (nullLabelTransactionIds.includes(normalizedTransactionId) && labels.length > 0) {
      throw new Error(`TransactionId ${normalizedTransactionId} expected no labels, but some were returned: ${labels}`)
    }

    return labels
  }

  // override async getLabelsForTransactionId(transactionId?: number, trx?: sdk.TrxToken): Promise<table.TxLabel[]> {
  //   console.log('UPDATED-2 bob getLabelsForTransactionId')
  //   if (transactionId === undefined) return []

  //   const labels = await this.toDb(trx)<table.TxLabel>('tx_labels')
  //     .select(
  //       'tx_labels.label',
  //       'tx_labels.userId',
  //       'tx_labels.isDeleted AS txLabelsIsDeleted', // Alias added
  //       'tx_labels.txLabelId',
  //       'tx_labels.created_at',
  //       'tx_labels.updated_at'
  //     )
  //     .join('tx_labels_map', 'tx_labels_map.txLabelId', 'tx_labels.txLabelId')
  //     .where('tx_labels_map.transactionId', transactionId)
  //     .where('tx_labels_map.isDeleted', 0)
  //     .where('tx_labels.isDeleted', 0)

  //   return labels
  // }

  // override async getLabelsForTransactionId(transactionId?: number, trx?: sdk.TrxToken): Promise<table.TxLabel[]> {
  //   console.log('UPDATED-1 bob getLabelsForTransactionId')
  //   if (transactionId === undefined) return []

  //   const labels = await this.toDb(trx)<table.TxLabel>('tx_labels')
  //     .select('label', 'userId', 'isDeleted', 'txLabelId', 'created_at', 'updated_at')
  //     .join('tx_labels_map', 'tx_labels_map.txLabelId', 'tx_labels.txLabelId')
  //     .where('tx_labels_map.transactionId', transactionId)
  //     .whereNot('tx_labels_map.isDeleted', true)
  //     .whereNot('tx_labels.isDeleted', true)

  //   return labels
  // }

  // override async getLabelsForTransactionId(transactionId?: number, trx?: sdk.TrxToken): Promise<table.TxLabel[]> {
  //   console.log('UPDATED bob getLabelsForTransactionId')
  //   if (transactionId === undefined) return []
  //   const labels = await this.toDb(trx)<table.TxLabel>('tx_labels')
  //     .join('tx_labels_map', 'tx_labels_map.txLabelId', 'tx_labels.txLabelId')
  //     .where('tx_labels_map.transactionId', transactionId)
  //     .whereNot('tx_labels_map.isDeleted', true)
  //     .whereNot('tx_labels.isDeleted', true)
  //     .select('tx_labels.label') // Select only the label field
  //   return labels
  // }

  // override async getLabelsForTransactionId(transactionId?: number, trx?: sdk.TrxToken): Promise<table.TxLabel[]> {
  //   console.log('NEW bob getLabelsForTransactionId')
  //   if (!transactionId) return []

  //   try {
  //     // Fetch raw labels from the database
  //     const rawLabels = await this.toDb(trx)<table.TxLabel>('tx_labels')
  //       .join('tx_labels_map', 'tx_labels_map.txLabelId', 'tx_labels.txLabelId')
  //       .where('tx_labels_map.transactionId', transactionId)
  //       .whereNot('tx_labels_map.isDeleted', true)
  //       .whereNot('tx_labels.isDeleted', true)
  //       .select('tx_labels.txLabelId', 'tx_labels.label', 'tx_labels.isDeleted', 'tx_labels.created_at', 'tx_labels.updated_at', 'tx_labels.userId')

  //     console.log('Transaction ID:', transactionId)
  //     console.log('Raw Labels Query Result:', rawLabels)

  //     // Validate and return the labels
  //     return rawLabels.map(label => ({
  //       txLabelId: label.txLabelId,
  //       label: label.label,
  //       isDeleted: label.isDeleted,
  //       created_at: label.created_at,
  //       updated_at: label.updated_at,
  //       userId: label.userId
  //     }))
  //   } catch (error) {
  //     console.error(`Error fetching labels for transactionId ${transactionId}:`, error)
  //     throw error
  //   }
  // }

  // override async getLabelsForTransactionId(transactionId?: number, trx?: sdk.TrxToken): Promise<table.TxLabel[]> {
  //   if (transactionId === undefined) return []
  //   const labels = await this.toDb(trx)<table.TxLabel>('tx_labels')
  //     .join('tx_labels_map', 'tx_labels_map.txLabelId', 'tx_labels.txLabelId')
  //     .where('tx_labels_map.transactionId', transactionId)
  //     .whereNot('tx_labels_map.isDeleted', true)
  //     .whereNot('tx_labels.isDeleted', true)
  //   return this.validateEntities(labels, undefined, ['isDeleted'])
  // }

  async extendOutput(o: table.Output, includeBasket = false, includeTags = false, trx?: sdk.TrxToken): Promise<table.OutputX> {
    const ox = o as table.OutputX
    if (includeBasket && ox.basketId) ox.basket = await this.findOutputBasketById(o.basketId!, trx)
    if (includeTags) {
      ox.tags = await this.getTagsForOutputId(o.outputId)
    }
    return o
  }

  override async getTagsForOutputId(outputId: number, trx?: sdk.TrxToken): Promise<table.OutputTag[]> {
    const tags = await this.toDb(trx)<table.OutputTag>('output_tags')
      .join('output_tags_map', 'output_tags_map.outputTagId', 'output_tags.outputTagId')
      .where('output_tags_map.outputId', outputId)
      .whereNot('output_tags_map.isDeleted', true)
      .whereNot('output_tags.isDeleted', true)
    return this.validateEntities(tags, undefined, ['isDeleted'])
  }

  override async purgeData(params: sdk.PurgeParams, trx?: sdk.TrxToken): Promise<sdk.PurgeResults> {
    return await purgeData(this, params, trx)
  }
}

export type DBType = 'SQLite' | 'MySQL'

type DbEntityTimeStamp<T extends sdk.EntityTimeStamp> = {
  [K in keyof T]: T[K] extends Date ? Date | string : T[K]
}<|MERGE_RESOLUTION|>--- conflicted
+++ resolved
@@ -17,7 +17,6 @@
 }
 
 export class StorageKnex extends StorageBase implements sdk.WalletStorage {
-<<<<<<< HEAD
   knex: Knex
 
   constructor(options: StorageKnexOptions) {
@@ -70,495 +69,6 @@
         const r = verifyOneOrNone(rs)
         if (r && r.rawTx) {
           rawTx = Array.from(r.rawTx)
-=======
-    knex: Knex
-
-    constructor(options: StorageKnexOptions) {
-        super(options)
-        if (!options.knex) throw new sdk.WERR_INVALID_PARAMETER('options.knex', `valid`)
-        this.knex = options.knex
-    }
-
-    override async getSettings(trx?: sdk.TrxToken): Promise<table.Settings> {
-        return this.validateEntity(verifyOne(await this.toDb(trx)<table.Settings>('settings')))
-    }
-
-    override async getProvenOrRawTx(txid: string, trx?: sdk.TrxToken)
-    : Promise<sdk.ProvenOrRawTx>
-    {
-        const k = this.toDb(trx)
-        const r: sdk.ProvenOrRawTx = { proven: undefined, rawTx: undefined, inputBEEF: undefined }
-
-        r.proven = verifyOneOrNone(await this.findProvenTxs({'txid': txid }))
-        if (!r.proven) {
-            const reqRawTx = verifyOneOrNone(await k('proven_tx_reqs')
-                .where( 'txid', txid )
-                .whereIn('status', ['unsent', 'unmined', 'unconfirmed', 'sending', 'nosend', 'completed'])
-                .select('rawTx', 'inputBEEF'))
-            if (reqRawTx) {
-                r.rawTx = Array.from(reqRawTx.rawTx)
-                r.inputBEEF = Array.from(reqRawTx.inputBEEF)
-            }
-        } 
-        return r
-    }
-
-    dbTypeSubstring(source: string, fromOffset: number, forLength?: number) {
-        if (this.dbtype === 'MySQL')
-            return `substring(${source} from ${fromOffset} for ${forLength!})`
-        return `substr(${source}, ${fromOffset}, ${forLength})`
-    }
-
-    override async getRawTxOfKnownValidTransaction(txid?: string, offset?: number, length?: number, trx?: sdk.TrxToken)
-    : Promise<number[] | undefined>
-    {
-        if (!txid) return undefined
-
-        let rawTx: number[] | undefined = undefined
-        if (Number.isInteger(offset) && Number.isInteger(length)) {
-            let rs: { rawTx: Buffer | null }[] = (await this.toDb(trx).raw(`select ${this.dbTypeSubstring('rawTx', offset! + 1, length)} as rawTx from proven_txs where txid = '${txid}'`))
-            if (this.dbtype === 'MySQL') rs = (rs as unknown as { rawTx: Buffer | null }[][])[0]
-            const r = verifyOneOrNone(rs)
-            if (r && r.rawTx) {
-                rawTx = Array.from(r.rawTx)
-            } else {
-                let rs: { rawTx: Buffer | null }[] = (await this.toDb(trx).raw(`select ${this.dbTypeSubstring('rawTx', offset! + 1, length)} as rawTx from proven_tx_reqs where txid = '${txid}' and status in ('unsent', 'nosend', 'sending', 'unmined', 'completed')`))
-                if (this.dbtype === 'MySQL') rs = (rs as unknown as { rawTx: Buffer | null }[][])[0]
-                const r = verifyOneOrNone(rs)
-                if (r && r.rawTx) {
-                    rawTx = Array.from(r.rawTx)
-                }
-            }
-        } else {
-            const r = await this.getProvenOrRawTx(txid, trx)
-            if (r.proven)
-                rawTx = r.proven.rawTx
-            else
-                rawTx = r.rawTx
-        }
-        return rawTx
-    }
-
-    getProvenTxsForUserQuery(userId: number, since?: Date, paged?: sdk.Paged, trx?: sdk.TrxToken) : Knex.QueryBuilder {
-        const k = this.toDb(trx)
-        let q = k('proven_txs').where(function() {
-            this.whereExists(k.select('*').from('transactions').whereRaw(`proven_txs.provenTxId = transactions.provenTxId and transactions.userId = ${userId}`))
-        })
-        if (paged) {
-            q = q.limit(paged.limit)
-            q = q.offset(paged.offset || 0)
-        }
-        if (since) q = q.where('updated_at', '>=', since)
-        return q
-    }
-    override async getProvenTxsForUser(userId: number, since?: Date, paged?: sdk.Paged, trx?: sdk.TrxToken) : Promise<table.ProvenTx[]> {
-        const q = this.getProvenTxsForUserQuery(userId, since, paged, trx)
-        const rs = await q
-        return this.validateEntities(rs)
-    }
-
-    getProvenTxReqsForUserQuery(userId: number, since?: Date, paged?: sdk.Paged, trx?: sdk.TrxToken) : Knex.QueryBuilder {
-        const k = this.toDb(trx)
-        let q = k('proven_tx_reqs').where(function() {
-            this.whereExists(k.select('*').from('transactions').whereRaw(`proven_tx_reqs.txid = transactions.txid and transactions.userId = ${userId}`))
-        })
-        if (paged) {
-            q = q.limit(paged.limit)
-            q = q.offset(paged.offset || 0)
-        }
-        if (since) q = q.where('updated_at', '>=', since)
-        return q
-    }
-    override async getProvenTxReqsForUser(userId: number, since?: Date, paged?: sdk.Paged, trx?: sdk.TrxToken) : Promise<table.ProvenTxReq[]> {
-        const q = this.getProvenTxReqsForUserQuery(userId, since, paged, trx)
-        const rs = await q
-        return this.validateEntities(rs, undefined, ['notified'])
-    }
-
-
-    getTxLabelMapsForUserQuery(userId: number, since?: Date, paged?: sdk.Paged, trx?: sdk.TrxToken) : Knex.QueryBuilder {
-        const k = this.toDb(trx)
-        let q = k('tx_labels_map')
-            .whereExists(k.select('*').from('tx_labels').whereRaw(`tx_labels.txLabelId = tx_labels_map.txLabelId and tx_labels.userId = ${userId}`))
-        if (since) q = q.where('updated_at', '>=', this.validateDateForWhere(since))
-        if (paged) {
-            q = q.limit(paged.limit)
-            q = q.offset(paged.offset || 0)
-        }
-        return q
-    }
-    override async getTxLabelMapsForUser(userId: number, since?: Date, paged?: sdk.Paged, trx?: sdk.TrxToken) : Promise<table.TxLabelMap[]> {
-        const q = this.getTxLabelMapsForUserQuery(userId, since, paged, trx)
-        const rs = await q
-        return this.validateEntities(rs, undefined, ['isDeleted'])
-    }
-
-    getOutputTagMapsForUserQuery(userId: number, since?: Date, paged?: sdk.Paged, trx?: sdk.TrxToken) : Knex.QueryBuilder {
-        const k = this.toDb(trx)
-        let q = k('output_tags_map')
-            .whereExists(k.select('*').from('output_tags').whereRaw(`output_tags.outputTagId = output_tags_map.outputTagId and output_tags.userId = ${userId}`))
-        if (since) q = q.where('updated_at', '>=', this.validateDateForWhere(since))
-        if (paged) {
-            q = q.limit(paged.limit)
-            q = q.offset(paged.offset || 0)
-        }
-        return q
-    }
-    override async getOutputTagMapsForUser(userId: number, since?: Date, paged?: sdk.Paged, trx?: sdk.TrxToken) : Promise<table.OutputTagMap[]> {
-        const q = this.getOutputTagMapsForUserQuery(userId, since, paged, trx)
-        const rs = await q
-        return this.validateEntities(rs, undefined, ['isDeleted'])
-    }
-
-    override async listCertificatesSdk(vargs: sdk.ValidListCertificatesArgs, originator?: sdk.OriginatorDomainNameStringUnder250Bytes): Promise<sdk.ListCertificatesResult> {
-        return await listCertificatesSdk(this, vargs, originator)
-    }
-    override async listActionsSdk(vargs: sdk.ValidListActionsArgs, originator?: sdk.OriginatorDomainNameStringUnder250Bytes): Promise<sdk.ListActionsResult> {
-        return await listActionsSdk(this, vargs, originator)
-    }
-    override async listOutputsSdk(vargs: sdk.ValidListOutputsArgs, originator?: sdk.OriginatorDomainNameStringUnder250Bytes): Promise<sdk.ListOutputsResult> {
-        return await listOutputsSdk(this, vargs, originator)
-    }
-    override async createTransactionSdk(args: sdk.ValidCreateActionArgs, originator?: sdk.OriginatorDomainNameStringUnder250Bytes): Promise<sdk.StorageCreateTransactionSdkResult> {
-        throw new Error("Method not implemented.");
-    }
-    override async processActionSdk(params: sdk.StorageProcessActionSdkParams, originator?: sdk.OriginatorDomainNameStringUnder250Bytes): Promise<sdk.StorageProcessActionSdkResults> {
-        throw new Error("Method not implemented.");
-    }
-
-    override async insertProvenTx(tx: table.ProvenTx, trx?: sdk.TrxToken) : Promise<number> {
-        const e = await this.validateEntityForInsert(tx, trx)
-        if (e.provenTxId === 0) delete e.provenTxId
-        const [id] = await this.toDb(trx)<table.ProvenTx>('proven_txs').insert(e)
-        tx.provenTxId = id
-        return tx.provenTxId
-    }
-
-    override async insertProvenTxReq(tx: table.ProvenTxReq, trx?: sdk.TrxToken) : Promise<number> {
-        const e = await this.validateEntityForInsert(tx, trx)
-        if (e.provenTxReqId === 0) delete e.provenTxReqId
-        const [id] = await this.toDb(trx)<table.ProvenTxReq>('proven_tx_reqs').insert(e)
-        tx.provenTxReqId = id
-        return tx.provenTxReqId
-    }
-
-    override async insertUser(user: table.User, trx?: sdk.TrxToken) : Promise<number> {
-        const e = await this.validateEntityForInsert(user, trx)
-        if (e.userId === 0) delete e.userId
-        const [id] = await this.toDb(trx)<table.User>('users').insert(e)
-        user.userId = id
-        return user.userId
-    }
-
-    override async insertCertificate(certificate: table.CertificateX, trx?: sdk.TrxToken) : Promise<number> {
-        const e = await this.validateEntityForInsert(certificate, trx)
-        if (e.certificateId === 0) delete e.certificateId
-        const [id] = await this.toDb(trx)<table.Certificate>('certificates').insert(e)
-        certificate.certificateId = id
-
-        if (certificate.fields) {
-            for (const field of certificate.fields) {
-                field.certificateId = id
-                field.userId = certificate.userId
-                await this.insertCertificateField(field, trx)
-            }
-        }
-
-        return certificate.certificateId
-    }
-
-    override async insertCertificateField(certificateField: table.CertificateField, trx?: sdk.TrxToken) : Promise<void> {
-        const e = await this.validateEntityForInsert(certificateField, trx)
-        await this.toDb(trx)<table.Certificate>('certificate_fields').insert(e)
-    }
-
-    override async insertOutputBasket(basket: table.OutputBasket, trx?: sdk.TrxToken) : Promise<number> {
-        const e = await this.validateEntityForInsert(basket, trx)
-        if (e.basketId === 0) delete e.basketId
-        const [id] = await this.toDb(trx)<table.OutputBasket>('output_baskets').insert(e)
-        basket.basketId = id
-        return basket.basketId
-    }
-
-    override async insertTransaction(tx: table.Transaction, trx?: sdk.TrxToken) : Promise<number> {
-        const e = await this.validateEntityForInsert(tx, trx)
-        if (e.transactionId === 0) delete e.transactionId
-        const [id] = await this.toDb(trx)<table.Transaction>('transactions').insert(e)
-        tx.transactionId = id
-        return tx.transactionId
-    }
-
-    override async insertCommission(commission: table.Commission, trx?: sdk.TrxToken) : Promise<number> {
-        const e = await this.validateEntityForInsert(commission, trx)
-        if (e.commissionId === 0) delete e.commissionId
-        const [id] = await this.toDb(trx)<table.Commission>('commissions').insert(e)
-        commission.commissionId = id
-        return commission.commissionId
-    }
-
-    override async insertOutput(output: table.Output, trx?: sdk.TrxToken) : Promise<number> {
-        const e = await this.validateEntityForInsert(output, trx)
-        if (e.outputId === 0) delete e.outputId
-        const [id] = await this.toDb(trx)<table.Output>('outputs').insert(e)
-        output.outputId = id
-        return output.outputId
-    }
-
-    override async insertOutputTag(tag: table.OutputTag, trx?: sdk.TrxToken) : Promise<number> {
-        const e = await this.validateEntityForInsert(tag, trx)
-        if (e.outputTagId === 0) delete e.outputTagId
-        const [id] = await this.toDb(trx)<table.OutputTag>('output_tags').insert(e)
-        tag.outputTagId = id
-        return tag.outputTagId
-    }
-
-    override async insertOutputTagMap(tagMap: table.OutputTagMap, trx?: sdk.TrxToken) : Promise<void> {
-        const e = await this.validateEntityForInsert(tagMap, trx)
-        const [id] = await this.toDb(trx)<table.OutputTagMap>('output_tags_map').insert(e)
-    }
-
-    override async insertTxLabel(label: table.TxLabel, trx?: sdk.TrxToken) : Promise<number> {
-        const e = await this.validateEntityForInsert(label, trx)
-        if (e.txLabelId === 0) delete e.txLabelId
-        const [id] = await this.toDb(trx)<table.TxLabel>('tx_labels').insert(e)
-        label.txLabelId = id
-        return label.txLabelId
-    }
-
-    override async insertTxLabelMap(labelMap: table.TxLabelMap, trx?: sdk.TrxToken) : Promise<void> {
-        const e = await this.validateEntityForInsert(labelMap, trx)
-        const [id] = await this.toDb(trx)<table.TxLabelMap>('tx_labels_map').insert(e)
-    }
-
-    override async insertWatchmanEvent(event: table.WatchmanEvent, trx?: sdk.TrxToken) : Promise<number> {
-        const e = await this.validateEntityForInsert(event, trx)
-        if (e.id === 0) delete e.id
-        const [id] = await this.toDb(trx)<table.WatchmanEvent>('watchman_events').insert(e)
-        event.id = id
-        return event.id
-    }
-
-    override async insertSyncState(syncState: table.SyncState, trx?: sdk.TrxToken) : Promise<number> {
-        const e = await this.validateEntityForInsert(syncState, trx, ['when'], ['init'])
-        if (e.syncStateId === 0) delete e.syncStateId
-        const [id] = await this.toDb(trx)<table.SyncState>('sync_states').insert(e)
-        syncState.syncStateId = id
-        return syncState.syncStateId
-    }
-
-
-    override async updateCertificateField(certificateId: number, fieldName: string, update: Partial<table.CertificateField>, trx?: sdk.TrxToken) : Promise<number> {
-        await this.verifyReadyForDatabaseAccess(trx)
-        return await this.toDb(trx)<table.CertificateField>('certificate_fields').where({ certificateId, fieldName }).update(this.validatePartialForUpdate(update))
-    }
-    override async updateCertificate(id: number, update: Partial<table.Certificate>, trx?: sdk.TrxToken) : Promise<number> {
-        await this.verifyReadyForDatabaseAccess(trx)
-        return await this.toDb(trx)<table.Certificate>('certificates').where({ certificateId: id }).update(this.validatePartialForUpdate(update))
-    }
-    override async updateCommission(id: number, update: Partial<table.Commission>, trx?: sdk.TrxToken) : Promise<number> {
-        await this.verifyReadyForDatabaseAccess(trx)
-        return await this.toDb(trx)<table.Commission>('commissions').where({ commissionId: id }).update(this.validatePartialForUpdate(update))
-    }
-    override async updateOutputBasket(id: number, update: Partial<table.OutputBasket>, trx?: sdk.TrxToken) : Promise<number> {
-        await this.verifyReadyForDatabaseAccess(trx)
-        return await this.toDb(trx)<table.OutputBasket>('output_baskets').where({ basketId: id }).update(this.validatePartialForUpdate(update))
-    }
-    override async updateOutput(id: number, update: Partial<table.Output>, trx?: sdk.TrxToken) : Promise<number> {
-        await this.verifyReadyForDatabaseAccess(trx)
-        return await this.toDb(trx)<table.Output>('outputs').where({ outputId: id }).update(this.validatePartialForUpdate(update))
-    }
-    override async updateOutputTagMap(outputId: number, tagId: number, update: Partial<table.OutputTagMap>, trx?: sdk.TrxToken) : Promise<number> {
-        await this.verifyReadyForDatabaseAccess(trx)
-        return await this.toDb(trx)<table.OutputTagMap>('output_tags_map').where({ outputId, outputTagId: tagId }).update(this.validatePartialForUpdate(update))
-    }
-    override async updateOutputTag(id: number, update: Partial<table.OutputTag>, trx?: sdk.TrxToken) : Promise<number> {
-        await this.verifyReadyForDatabaseAccess(trx)
-        return await this.toDb(trx)<table.OutputTag>('output_tags').where({ outputTagId: id }).update(this.validatePartialForUpdate(update))
-    }
-    override async updateProvenTxReq(id: number, update: Partial<table.ProvenTxReq>, trx?: sdk.TrxToken) : Promise<number> {
-        await this.verifyReadyForDatabaseAccess(trx)
-        return await this.toDb(trx)<table.ProvenTxReq>('proven_tx_reqs').where({ provenTxReqId: id }).update(this.validatePartialForUpdate(update))
-    }
-    override async updateProvenTx(id: number, update: Partial<table.ProvenTx>, trx?: sdk.TrxToken): Promise<number>  {
-        await this.verifyReadyForDatabaseAccess(trx)
-        return await this.toDb(trx)<table.ProvenTx>('proven_txs').where({ provenTxId: id }).update(this.validatePartialForUpdate(update))
-    }
-    override async updateSyncState(id: number, update: Partial<table.SyncState>, trx?: sdk.TrxToken): Promise<number> {
-        await this.verifyReadyForDatabaseAccess(trx)
-        return await this.toDb(trx)<table.SyncState>('sync_states').where({ syncStateId: id }).update(this.validatePartialForUpdate(update, ['when'], ['init']))
-    }
-    override async updateTransaction(id: number, update: Partial<table.Transaction>, trx?: sdk.TrxToken) : Promise<number> {
-        await this.verifyReadyForDatabaseAccess(trx)
-        return await this.toDb(trx)<table.Transaction>('transactions').where({ transactionId: id }).update(this.validatePartialForUpdate(update))
-    }
-    override async updateTxLabelMap(transactionId: number, txLabelId: number, update: Partial<table.TxLabelMap>, trx?: sdk.TrxToken) : Promise<number> {
-        await this.verifyReadyForDatabaseAccess(trx)
-        return await this.toDb(trx)<table.TxLabelMap>('tx_labels_map').where({ transactionId, txLabelId }).update(this.validatePartialForUpdate(update))
-    }
-    override async updateTxLabel(id: number, update: Partial<table.TxLabel>, trx?: sdk.TrxToken) : Promise<number> {
-        await this.verifyReadyForDatabaseAccess(trx)
-        return await this.toDb(trx)<table.TxLabel>('tx_labels').where({ txLabelId: id }).update(this.validatePartialForUpdate(update))
-    }
-    override async updateUser(id: number, update: Partial<table.User>, trx?: sdk.TrxToken) : Promise<number> {
-        await this.verifyReadyForDatabaseAccess(trx)
-        return await this.toDb(trx)<table.User>('users').where({ userId: id }).update(this.validatePartialForUpdate(update))
-    }
-    override async updateWatchmanEvent(id: number, update: Partial<table.WatchmanEvent>, trx?: sdk.TrxToken): Promise<number>  {
-        await this.verifyReadyForDatabaseAccess(trx)
-        return await this.toDb(trx)<table.WatchmanEvent>('watchman_events').where({ id }).update(this.validatePartialForUpdate(update))
-    }
-
-
-
-
-    setupQuery<T extends object>(table: string, partial?: Partial<T>, since?: Date, paged?: sdk.Paged, trx?: sdk.TrxToken, count?: boolean)
-    : Knex.QueryBuilder
-    {
-        let q = this.toDb(trx)<T>(table)
-        if (partial && Object.keys(partial).length > 0) q.where(partial)
-        if (since) q.where('updated_at', '>=', this.validateDateForWhere(since));
-        if (paged) {
-            q.limit(paged.limit)
-            q.offset(paged.offset || 0)
-        }
-        return q
-    }
-
-    findCertificateFieldsQuery(partial: Partial<table.CertificateField>, since?: Date, paged?: sdk.Paged, trx?: sdk.TrxToken) : Knex.QueryBuilder {
-        return this.setupQuery('certificate_fields', partial, since, paged, trx)
-    }
-    findCertificatesQuery(partial: Partial<table.Certificate>, certifiers?: string[], types?: string[], since?: Date, paged?: sdk.Paged, trx?: sdk.TrxToken) : Knex.QueryBuilder {
-        const q = this.setupQuery('certificates', partial, since, paged, trx)
-        if (certifiers && certifiers.length > 0) q.whereIn('certifier', certifiers);
-        if (types && types.length > 0) q.whereIn('type', types);
-        return q
-    }
-    findCommissionsQuery(partial: Partial<table.Commission>, since?: Date, paged?: sdk.Paged, trx?: sdk.TrxToken) : Knex.QueryBuilder {
-        if (partial.lockingScript) throw new sdk.WERR_INVALID_PARAMETER('partial.lockingScript', `undefined. Commissions may not be found by lockingScript value.`);
-        return this.setupQuery('commissions', partial, since, paged, trx)
-    }
-    findOutputBasketsQuery(partial: Partial<table.OutputBasket>, since?: Date, paged?: sdk.Paged, trx?: sdk.TrxToken) : Knex.QueryBuilder {
-        return this.setupQuery('output_baskets', partial, since, paged, trx)
-    }
-    findOutputsQuery(partial: Partial<table.Output>, noScript?: boolean, since?: Date, paged?: sdk.Paged, trx?: sdk.TrxToken, count?: boolean) : Knex.QueryBuilder { 
-        if (partial.lockingScript) throw new sdk.WERR_INVALID_PARAMETER('partial.lockingScript', `undefined. Outputs may not be found by lockingScript value.`);
-        const q = this.setupQuery('outputs', partial, since, paged, trx, count)
-        if (noScript && !count) {
-            const columns = table.outputColumnsWithoutLockingScript.map(c => `outputs.${c}`)
-            q.select(columns)
-        }
-        return q
-    }
-    findOutputTagMapsQuery(partial: Partial<table.OutputTagMap>, tagIds?: number[], since?: Date, paged?: sdk.Paged, trx?: sdk.TrxToken) : Knex.QueryBuilder {
-        const q = this.setupQuery('output_tags_map', partial, since, paged, trx)
-        if (tagIds && tagIds.length > 0) q.whereIn('outputTagId', tagIds);
-        return q
-    }
-    findOutputTagsQuery(partial: Partial<table.OutputTag>, since?: Date, paged?: sdk.Paged, trx?: sdk.TrxToken) : Knex.QueryBuilder {
-        return this.setupQuery('output_tags', partial, since, paged, trx)
-    }
-    findProvenTxReqsQuery(partial: Partial<table.ProvenTxReq>, status?: sdk.ProvenTxReqStatus[], txids?: string[], since?: Date, paged?: sdk.Paged, trx?: sdk.TrxToken) : Knex.QueryBuilder {
-        if (partial.rawTx) throw new sdk.WERR_INVALID_PARAMETER('partial.rawTx', `undefined. ProvenTxReqs may not be found by rawTx value.`);
-        if (partial.inputBEEF) throw new sdk.WERR_INVALID_PARAMETER('partial.inputBEEF', `undefined. ProvenTxReqs may not be found by inputBEEF value.`);
-        const q = this.setupQuery('proven_tx_reqs', partial, since, paged, trx)
-        if (status && status.length > 0) q.whereIn('status', status);
-        if (txids && txids.length > 0) q.whereIn('txid', txids);
-        return q
-    }
-    findProvenTxsQuery(partial: Partial<table.ProvenTx>, since?: Date, paged?: sdk.Paged, trx?: sdk.TrxToken): Knex.QueryBuilder  {
-        if (partial.rawTx) throw new sdk.WERR_INVALID_PARAMETER('partial.rawTx', `undefined. ProvenTxs may not be found by rawTx value.`);
-        if (partial.merklePath) throw new sdk.WERR_INVALID_PARAMETER('partial.merklePath', `undefined. ProvenTxs may not be found by merklePath value.`);
-        return this.setupQuery('proven_txs', partial, since, paged, trx)
-    }
-    findSyncStatesQuery(partial: Partial<table.SyncState>, since?: Date, paged?: sdk.Paged, trx?: sdk.TrxToken): Knex.QueryBuilder {
-        return this.setupQuery('sync_states', partial, since, paged, trx)
-    }
-    findTransactionsQuery(partial: Partial<table.Transaction>, status?: sdk.TransactionStatus[], noRawTx?: boolean, since?: Date, paged?: sdk.Paged, trx?: sdk.TrxToken, count?: boolean) : Knex.QueryBuilder {
-        if (partial.rawTx) throw new sdk.WERR_INVALID_PARAMETER('partial.rawTx', `undefined. Transactions may not be found by rawTx value.`);
-        if (partial.inputBEEF) throw new sdk.WERR_INVALID_PARAMETER('partial.inputBEEF', `undefined. Transactions may not be found by inputBEEF value.`);
-        const q = this.setupQuery('transactions', partial, since, paged, trx, count)
-        if (status && status.length > 0) q.whereIn('status', status);
-        if (noRawTx && !count) {
-            const columns = table.transactionColumnsWithoutRawTx.map(c => `transactions.${c}`)
-            q.select(columns)
-        }
-        return q
-    }
-    findTxLabelMapsQuery(partial: Partial<table.TxLabelMap>, labelIds?: number[], since?: Date, paged?: sdk.Paged, trx?: sdk.TrxToken) : Knex.QueryBuilder {
-        const q = this.setupQuery('tx_labels_map', partial, since, paged, trx)
-        if (labelIds && labelIds.length > 0) q.whereIn('txLabelId', labelIds);
-        return q
-    }
-    findTxLabelsQuery(partial: Partial<table.TxLabel>, since?: Date, paged?: sdk.Paged, trx?: sdk.TrxToken) : Knex.QueryBuilder {
-        return this.setupQuery('tx_labels', partial, since, paged, trx)
-    }
-    findUsersQuery(partial: Partial<table.User>, since?: Date, paged?: sdk.Paged, trx?: sdk.TrxToken) : Knex.QueryBuilder {
-        return this.setupQuery('users', partial, since, paged, trx)
-    }
-    findWatchmanEventsQuery(partial: Partial<table.WatchmanEvent>, since?: Date, paged?: sdk.Paged, trx?: sdk.TrxToken): Knex.QueryBuilder  {
-        return this.setupQuery('watchman_events', partial, since, paged, trx)
-    }
-
-
-    override async findCertificateFields(partial: Partial<table.CertificateField>, since?: Date, paged?: sdk.Paged, trx?: sdk.TrxToken) : Promise<table.CertificateField[]> {
-        return this.validateEntities(await this.findCertificateFieldsQuery(partial, since, paged, trx))
-    }
-    override async findCertificates(partial: Partial<table.Certificate>, certifiers?: string[], types?: string[], since?: Date, paged?: sdk.Paged, trx?: sdk.TrxToken) : Promise<table.Certificate[]> {
-        const q = this.findCertificatesQuery(partial, certifiers, types, since, paged, trx)
-        const r = await q
-        return this.validateEntities(r, undefined, ['isDeleted'])
-    }
-    override async findCommissions(partial: Partial<table.Commission>, since?: Date, paged?: sdk.Paged, trx?: sdk.TrxToken) : Promise<table.Commission[]> {
-        const q = this.findCommissionsQuery(partial, since, paged, trx)
-        const r = await q
-        return this.validateEntities(r, undefined, ['isRedeemed'])
-    }
-    override async findOutputBaskets(partial: Partial<table.OutputBasket>, since?: Date, paged?: sdk.Paged, trx?: sdk.TrxToken) : Promise<table.OutputBasket[]> {
-        const q = this.findOutputBasketsQuery(partial, since, paged, trx)
-        const r = await q
-        return this.validateEntities(r, undefined, ['isDeleted'])
-    }
-    override async findOutputs(partial: Partial<table.Output>, noScript?: boolean, since?: Date, paged?: sdk.Paged, trx?: sdk.TrxToken) : Promise<table.Output[]> {
-        const q = this.findOutputsQuery(partial, noScript, since, paged, trx)
-        const r = await q
-        if (!noScript) {
-            for (const o of r) {
-                await this.validateOutputScript(o, trx)
-            }
-        }
-        return this.validateEntities(r, undefined, ['spendable', 'change'])
-    }
-    override async findOutputTagMaps(partial: Partial<table.OutputTagMap>, tagIds?: number[], since?: Date, paged?: sdk.Paged, trx?: sdk.TrxToken) : Promise<table.OutputTagMap[]> {
-        const q = this.findOutputTagMapsQuery(partial, tagIds, since, paged, trx)
-        const r = await q
-        return this.validateEntities(r, undefined, ['isDeleted'])
-    }
-    override async findOutputTags(partial: Partial<table.OutputTag>, since?: Date, paged?: sdk.Paged, trx?: sdk.TrxToken) : Promise<table.OutputTag[]> {
-        const q = this.findOutputTagsQuery(partial, since, paged, trx)
-        const r = await q
-        return this.validateEntities(r, undefined, ['isDeleted'])
-    }
-    override async findProvenTxReqs(partial: Partial<table.ProvenTxReq>, status?: sdk.ProvenTxReqStatus[], txids?: string[], since?: Date, paged?: sdk.Paged, trx?: sdk.TrxToken) : Promise<table.ProvenTxReq[]> {
-        const q = this.findProvenTxReqsQuery(partial, status, txids, since, paged, trx)
-        const r = await q
-        return this.validateEntities(r, undefined, ['notified'])
-    }
-    override async findProvenTxs(partial: Partial<table.ProvenTx>, since?: Date, paged?: sdk.Paged, trx?: sdk.TrxToken): Promise<table.ProvenTx[]>  {
-        const q = this.findProvenTxsQuery(partial, since, paged, trx)
-        const r = await q
-        return this.validateEntities(r)
-    }
-    override async findSyncStates(partial: Partial<table.SyncState>, since?: Date, paged?: sdk.Paged, trx?: sdk.TrxToken): Promise<table.SyncState[]> {
-        const q = this.findSyncStatesQuery(partial, since, paged, trx)
-        const r = await q
-        return this.validateEntities(r, ['when'], ['init'])
-    }
-    override async findTransactions(partial: Partial<table.Transaction>, status?: sdk.TransactionStatus[], noRawTx?: boolean, since?: Date, paged?: sdk.Paged, trx?: sdk.TrxToken) : Promise<table.Transaction[]> {
-        const q = this.findTransactionsQuery(partial, status, noRawTx, since, paged, trx)
-        const r = await q
-        if (!noRawTx) {
-            for (const t of r) { await this.validateRawTransaction(t, trx) }
->>>>>>> e51caebb
         }
       }
     } else {
@@ -677,11 +187,20 @@
     return user.userId
   }
 
-  override async insertCertificate(certificate: table.Certificate, trx?: sdk.TrxToken): Promise<number> {
+  override async insertCertificate(certificate: table.CertificateX, trx?: sdk.TrxToken): Promise<number> {
     const e = await this.validateEntityForInsert(certificate, trx)
     if (e.certificateId === 0) delete e.certificateId
     const [id] = await this.toDb(trx)<table.Certificate>('certificates').insert(e)
     certificate.certificateId = id
+
+    if (certificate.fields) {
+      for (const field of certificate.fields) {
+        field.certificateId = id
+        field.userId = certificate.userId
+        await this.insertCertificateField(field, trx)
+      }
+    }
+
     return certificate.certificateId
   }
 
