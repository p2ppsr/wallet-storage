/* eslint-disable @typescript-eslint/no-unused-vars */
<<<<<<< HEAD
import * as bsv from '@bsv/sdk'
import { arraysEqual, entity, optionalArraysEqual, sdk, table, verifyId, verifyOneOrNone } from '../../..'
import { EntityBase } from '.'
=======
import * as bsv from "@bsv/sdk"
import { arraysEqual, entity, optionalArraysEqual, sdk, table, verifyId, verifyOneOrNone } from "../../../index.client";
import { EntityBase } from ".";
>>>>>>> 6df2674d

export class Transaction extends EntityBase<table.Transaction> {
  /**
   * @returns @bsv/sdk Transaction object from parsed rawTx.
   * If rawTx is undefined, returns undefined.
   */
  getBsvTx(): bsv.Transaction | undefined {
    if (!this.rawTx) return undefined
    return bsv.Transaction.fromBinary(this.rawTx)
  }

  /**
   * @returns array of @bsv/sdk TransactionInput objects from parsed rawTx.
   * If rawTx is undefined, an empty array is returned.
   */
  getBsvTxIns(): bsv.TransactionInput[] {
    const tx = this.getBsvTx()
    if (!tx) return []
    return tx.inputs
  }

  /**
   * Returns an array of "known" inputs to this transaction which belong to the same userId.
   * Uses both spentBy and rawTx inputs (if available) to locate inputs from among user's outputs.
   * Not all transaction inputs correspond to prior dojo outputs.
   */
  async getInputs(storage: entity.EntityStorage, trx?: sdk.TrxToken): Promise<table.Output[]> {
    const inputs = await storage.findOutputs({ partial: { userId: this.userId, spentBy: this.id }, trx })
    // Merge "inputs" by spentBy and userId
    for (const input of this.getBsvTxIns()) {
      //console.log(`getInputs of ${this.id}: ${input.txid()} ${input.txOutNum}`)
      const pso = verifyOneOrNone(await storage.findOutputs({ partial: { userId: this.userId, txid: input.sourceTXID, vout: input.sourceOutputIndex }, trx }))
      if (pso && !inputs.some(i => i.outputId === pso.outputId)) inputs.push(pso)
    }
    return inputs
  }

  constructor(api?: table.Transaction) {
    const now = new Date()
    super(
      api || {
        transactionId: 0,
        created_at: now,
        updated_at: now,
        userId: 0,
        txid: '',
        status: 'unprocessed',
        reference: '',
        satoshis: 0,
        description: '',
        isOutgoing: false,
        rawTx: undefined,
        inputBEEF: undefined
      }
    )
  }

  override updateApi(): void {
    /* nothing needed yet... */
  }

  get transactionId() {
    return this.api.transactionId
  }
  set transactionId(v: number) {
    this.api.transactionId = v
  }

  get created_at() {
    return this.api.created_at
  }
  set created_at(v: Date) {
    this.api.created_at = v
  }

  get updated_at() {
    return this.api.updated_at
  }
  set updated_at(v: Date) {
    this.api.updated_at = v
  }

  get version() {
    return this.api.version
  }
  set version(v: number | undefined) {
    this.api.version = v
  }

  get lockTime() {
    return this.api.lockTime
  }
  set lockTime(v: number | undefined) {
    this.api.lockTime = v
  }

  get isOutgoing() {
    return this.api.isOutgoing
  }
  set isOutgoing(v: boolean) {
    this.api.isOutgoing = v
  }

  get status() {
    return this.api.status
  }
  set status(v: sdk.TransactionStatus) {
    this.api.status = v
  }

  get userId() {
    return this.api.userId
  }
  set userId(v: number) {
    this.api.userId = v
  }

  get provenTxId() {
    return this.api.provenTxId
  }
  set provenTxId(v: number | undefined) {
    this.api.provenTxId = v
  }

  get satoshis() {
    return this.api.satoshis
  }
  set satoshis(v: number) {
    this.api.satoshis = v
  }

  get txid() {
    return this.api.txid
  }
  set txid(v: string | undefined) {
    this.api.txid = v
  }

  get reference() {
    return this.api.reference
  }
  set reference(v: string) {
    this.api.reference = v
  }

  get inputBEEF() {
    return this.api.inputBEEF
  }
  set inputBEEF(v: number[] | undefined) {
    this.api.inputBEEF = v
  }

  get description() {
    return this.api.description
  }
  set description(v: string) {
    this.api.description = v
  }

  get rawTx() {
    return this.api.rawTx
  }
  set rawTx(v: number[] | undefined) {
    this.api.rawTx = v
  }

  // Extended (computed / dependent entity) Properties
  //get labels() { return this.api.labels }
  //set labels(v: string[] | undefined) { this.api.labels = v }

  override get id(): number {
    return this.api.transactionId
  }
  override set id(v: number) {
    this.api.transactionId = v
  }
  override get entityName(): string {
    return 'ojoTransaction'
  }
  override get entityTable(): string {
    return 'transactions'
  }

  override equals(ei: table.Transaction, syncMap?: entity.SyncMap | undefined): boolean {
    const eo = this.toApi()
    // Properties that are never updated
    if (eo.transactionId !== (syncMap ? syncMap.transaction.idMap[verifyId(ei.transactionId)] : ei.transactionId) || eo.reference !== ei.reference) return false

    if (
      eo.version !== ei.version ||
      eo.lockTime !== ei.lockTime ||
      eo.isOutgoing !== ei.isOutgoing ||
      eo.status !== ei.status ||
      eo.satoshis !== ei.satoshis ||
      eo.txid !== ei.txid ||
      eo.description !== ei.description ||
      !optionalArraysEqual(eo.rawTx, ei.rawTx) ||
      !optionalArraysEqual(eo.inputBEEF, ei.inputBEEF)
    )
      return false

    if (!eo.provenTxId !== !ei.provenTxId || (ei.provenTxId && eo.provenTxId !== (syncMap ? syncMap.transaction.idMap[verifyId(ei.provenTxId)] : ei.provenTxId))) return false

    return true
  }

  static async mergeFind(storage: entity.EntityStorage, userId: number, ei: table.Transaction, syncMap: entity.SyncMap, trx?: sdk.TrxToken): Promise<{ found: boolean; eo: entity.Transaction; eiId: number }> {
    const ef = verifyOneOrNone(await storage.findTransactions({ partial: { reference: ei.reference, userId }, trx }))
    return {
      found: !!ef,
      eo: new entity.Transaction(ef || { ...ei }),
      eiId: verifyId(ei.transactionId)
    }
  }

  override async mergeNew(storage: entity.EntityStorage, userId: number, syncMap: entity.SyncMap, trx?: sdk.TrxToken): Promise<void> {
    if (this.provenTxId) this.provenTxId = syncMap.provenTx.idMap[this.provenTxId]
    this.userId = userId
    this.transactionId = 0
    this.transactionId = await storage.insertTransaction(this.toApi(), trx)
  }

  override async mergeExisting(storage: entity.EntityStorage, since: Date | undefined, ei: table.Transaction, syncMap: entity.SyncMap, trx?: sdk.TrxToken): Promise<boolean> {
    let wasMerged = false
    if (ei.updated_at > this.updated_at) {
      // Properties that are never updated:
      // transactionId
      // userId
      // reference

      // Merged properties
      this.version = ei.version
      this.lockTime = ei.lockTime
      this.isOutgoing = ei.isOutgoing
      this.status = ei.status
      this.provenTxId = ei.provenTxId ? syncMap.transaction.idMap[ei.provenTxId] : undefined
      this.satoshis = ei.satoshis
      this.txid = ei.txid
      this.description = ei.description
      this.rawTx = ei.rawTx
      this.inputBEEF = ei.inputBEEF
      this.updated_at = new Date()
      await storage.updateTransaction(this.id, this.toApi(), trx)
      wasMerged = true
    }
    return wasMerged
  }

  async getProvenTx(storage: entity.EntityStorage, trx?: sdk.TrxToken): Promise<entity.ProvenTx | undefined> {
    if (!this.provenTxId) return undefined
    const p = verifyOneOrNone(await storage.findProvenTxs({ partial: { provenTxId: this.provenTxId }, trx }))
    if (!p) return undefined
    return new entity.ProvenTx(p)
  }
}<|MERGE_RESOLUTION|>--- conflicted
+++ resolved
@@ -1,13 +1,7 @@
 /* eslint-disable @typescript-eslint/no-unused-vars */
-<<<<<<< HEAD
 import * as bsv from '@bsv/sdk'
-import { arraysEqual, entity, optionalArraysEqual, sdk, table, verifyId, verifyOneOrNone } from '../../..'
+import { arraysEqual, entity, optionalArraysEqual, sdk, table, verifyId, verifyOneOrNone } from '../../../index.client'
 import { EntityBase } from '.'
-=======
-import * as bsv from "@bsv/sdk"
-import { arraysEqual, entity, optionalArraysEqual, sdk, table, verifyId, verifyOneOrNone } from "../../../index.client";
-import { EntityBase } from ".";
->>>>>>> 6df2674d
 
 export class Transaction extends EntityBase<table.Transaction> {
   /**
