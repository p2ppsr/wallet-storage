<<<<<<< HEAD
import * as bsv from '@bsv/sdk';
import path from 'path';
import { promises as fsp } from 'fs';
import { Knex, knex as makeKnex } from 'knex';
import { sdk, Wallet, WalletSigner, WalletStorage, StorageKnex, WalletServices, WalletMonitor, WalletMonitorOptions } from '../../src';
import * as dotenv from 'dotenv';
dotenv.config();

const localMySqlConnection = process.env.LOCAL_MYSQL_CONNECTION || '';
=======
import { sdk } from '../../src';
import { Wallet } from '../../src/Wallet';
import { jest } from '@jest/globals';
>>>>>>> 4251b77c

/**
 * Centralized Logging Utility
 */
let logEnabled: boolean = true;

export const setLogging = (enabled: boolean): void => {
    logEnabled = enabled;
};

export const log = (message: string, ...optionalParams: any[]): void => {
    if (logEnabled) {
        console.log(`[LOG] ${message}`, ...optionalParams);
    }
};

/**
 * SQLite and MySQL Helpers
 */
export const createSQLiteKnex = (filename: string): Knex => {
    const config: Knex.Config = {
        client: 'sqlite3',
        connection: { filename },
        useNullAsDefault: true,
    };
    return makeKnex(config);
};

export const createMySQLKnex = (connection: object): Knex => {
    const config: Knex.Config = {
        client: 'mysql2',
        connection,
        useNullAsDefault: true,
        pool: { min: 0, max: 7, idleTimeoutMillis: 15000 },
    };
    return makeKnex(config);
};

/**
 * File Utilities
 */
export const createTempFile = async (
    filename = '',
    tryToDelete = false,
    copyToTmp = false,
    reuseExisting = false
): Promise<string> => {
    const tmpFolder = './test/data/tmp/';
    const p = path.parse(filename);
    const dstName = `${p.name}${tryToDelete || reuseExisting ? '' : Math.random().toString(16).slice(2)}`;
    const dstExt = p.ext || '.tmp';
    const dstPath = path.resolve(`${tmpFolder}${dstName}${dstExt}`);
    await fsp.mkdir(tmpFolder, { recursive: true });
    if (!reuseExisting && (tryToDelete || copyToTmp)) {
        try {
            await fsp.unlink(dstPath);
        } catch {
            // Ignore file not found errors
        }
    }
    if (copyToTmp) {
        const srcPath = p.dir ? path.resolve(filename) : path.resolve(`./test/data/${filename}`);
        await fsp.copyFile(srcPath, dstPath);
    }
    return dstPath;
};

/**
 * Wallet Test Setup
 */
export const setupTestWallet = async (): Promise<{ wallet: Wallet; signer: WalletSigner; storage: WalletStorage }> => {
    const knex = createSQLiteKnex(':memory:');
    const chain: sdk.Chain = 'test';
    const rootKeyHex = '1'.repeat(64);
    const rootKey = bsv.PrivateKey.fromHex(rootKeyHex);
    const keyDeriver = new sdk.KeyDeriver(rootKey);
    const activeStorage = new StorageKnex({
        chain,
        knex,
        commissionSatoshis: 0,
        commissionPubKeyHex: undefined,
        feeModel: { model: 'sat/kb', value: 1 },
    });
    await activeStorage.migrate('test_wallet');
    await activeStorage.makeAvailable();

    const storage = new WalletStorage(activeStorage);
    const signer = new WalletSigner(chain, keyDeriver, storage);
    await signer.authenticate(undefined, true);

    const services = new WalletServices(chain);
    const monitorOptions = WalletMonitor.createDefaultWalletMonitorOptions(chain, storage, services);
    const monitor = new WalletMonitor(monitorOptions);
    const wallet = new Wallet(signer, keyDeriver, services, monitor);

    return { wallet, signer, storage };
};

/**
 * Test Data Generators
 */
export const generateAcquireCertificateArgs = (overrides = {}): sdk.AcquireCertificateArgs => ({
    type: 'mockType',
    certifier: 'abcdef1234567890',
    acquisitionProtocol: 'direct',
    fields: { fieldName: 'mockValue' },
    serialNumber: 'mockSerialNumber',
    revocationOutpoint: 'abcdef1234567890.1',
    signature: 'abcdef1234567890',
    keyringRevealer: 'certifier',
    keyringForSubject: { fieldName: 'mockKeyringValue' },
    privileged: false,
    privilegedReason: 'Testing',
    ...overrides,
});

/**
 * Validation Helpers
 */
export const validateAcquireCertificateResponse = (result: any, expected: any): void => {
    expect(result.success).toBe(expected.success);
    expect(result.certificate).toMatchObject(expected.certificate);
};

// Additional validation helpers

export const verifyValues = (targetObject: Record<string, any>, testValues: Record<string, any>, referenceTime: Date): void => {
    Object.entries(testValues).forEach(([key, expectedValue]) => {
        const actualValue = targetObject[key];
        if (expectedValue instanceof Date) {
            expect(actualValue).toBeInstanceOf(Date);
            expect(actualValue.getTime()).toBeGreaterThanOrEqual(referenceTime.getTime());
        } else {
            expect(actualValue).toStrictEqual(expectedValue);
        }
    });
};<|MERGE_RESOLUTION|>--- conflicted
+++ resolved
@@ -1,152 +1,135 @@
-<<<<<<< HEAD
-import * as bsv from '@bsv/sdk';
-import path from 'path';
-import { promises as fsp } from 'fs';
-import { Knex, knex as makeKnex } from 'knex';
-import { sdk, Wallet, WalletSigner, WalletStorage, StorageKnex, WalletServices, WalletMonitor, WalletMonitorOptions } from '../../src';
-import * as dotenv from 'dotenv';
-dotenv.config();
+// import { sdk } from '../../src'
+// import { Wallet } from '../../src/Wallet'
+// import { jest } from '@jest/globals'
 
-const localMySqlConnection = process.env.LOCAL_MYSQL_CONNECTION || '';
-=======
-import { sdk } from '../../src';
-import { Wallet } from '../../src/Wallet';
-import { jest } from '@jest/globals';
->>>>>>> 4251b77c
+// /**
+//  * Centralized Logging Utility
+//  */
+// let logEnabled: boolean = true
 
-/**
- * Centralized Logging Utility
- */
-let logEnabled: boolean = true;
+// export const setLogging = (enabled: boolean): void => {
+//   logEnabled = enabled
+// }
 
-export const setLogging = (enabled: boolean): void => {
-    logEnabled = enabled;
-};
+// export const log = (message: string, ...optionalParams: any[]): void => {
+//   if (logEnabled) {
+//     console.log(`[LOG] ${message}`, ...optionalParams)
+//   }
+// }
 
-export const log = (message: string, ...optionalParams: any[]): void => {
-    if (logEnabled) {
-        console.log(`[LOG] ${message}`, ...optionalParams);
-    }
-};
+// /**
+//  * SQLite and MySQL Helpers
+//  */
+// export const createSQLiteKnex = (filename: string): Knex => {
+//   const config: Knex.Config = {
+//     client: 'sqlite3',
+//     connection: { filename },
+//     useNullAsDefault: true
+//   }
+//   return makeKnex(config)
+// }
 
-/**
- * SQLite and MySQL Helpers
- */
-export const createSQLiteKnex = (filename: string): Knex => {
-    const config: Knex.Config = {
-        client: 'sqlite3',
-        connection: { filename },
-        useNullAsDefault: true,
-    };
-    return makeKnex(config);
-};
+// export const createMySQLKnex = (connection: object): Knex => {
+//   const config: Knex.Config = {
+//     client: 'mysql2',
+//     connection,
+//     useNullAsDefault: true,
+//     pool: { min: 0, max: 7, idleTimeoutMillis: 15000 }
+//   }
+//   return makeKnex(config)
+// }
 
-export const createMySQLKnex = (connection: object): Knex => {
-    const config: Knex.Config = {
-        client: 'mysql2',
-        connection,
-        useNullAsDefault: true,
-        pool: { min: 0, max: 7, idleTimeoutMillis: 15000 },
-    };
-    return makeKnex(config);
-};
+// /**
+//  * File Utilities
+//  */
+// export const createTempFile = async (filename = '', tryToDelete = false, copyToTmp = false, reuseExisting = false): Promise<string> => {
+//   const tmpFolder = './test/data/tmp/'
+//   const p = path.parse(filename)
+//   const dstName = `${p.name}${tryToDelete || reuseExisting ? '' : Math.random().toString(16).slice(2)}`
+//   const dstExt = p.ext || '.tmp'
+//   const dstPath = path.resolve(`${tmpFolder}${dstName}${dstExt}`)
+//   await fsp.mkdir(tmpFolder, { recursive: true })
+//   if (!reuseExisting && (tryToDelete || copyToTmp)) {
+//     try {
+//       await fsp.unlink(dstPath)
+//     } catch {
+//       // Ignore file not found errors
+//     }
+//   }
+//   if (copyToTmp) {
+//     const srcPath = p.dir ? path.resolve(filename) : path.resolve(`./test/data/${filename}`)
+//     await fsp.copyFile(srcPath, dstPath)
+//   }
+//   return dstPath
+// }
 
-/**
- * File Utilities
- */
-export const createTempFile = async (
-    filename = '',
-    tryToDelete = false,
-    copyToTmp = false,
-    reuseExisting = false
-): Promise<string> => {
-    const tmpFolder = './test/data/tmp/';
-    const p = path.parse(filename);
-    const dstName = `${p.name}${tryToDelete || reuseExisting ? '' : Math.random().toString(16).slice(2)}`;
-    const dstExt = p.ext || '.tmp';
-    const dstPath = path.resolve(`${tmpFolder}${dstName}${dstExt}`);
-    await fsp.mkdir(tmpFolder, { recursive: true });
-    if (!reuseExisting && (tryToDelete || copyToTmp)) {
-        try {
-            await fsp.unlink(dstPath);
-        } catch {
-            // Ignore file not found errors
-        }
-    }
-    if (copyToTmp) {
-        const srcPath = p.dir ? path.resolve(filename) : path.resolve(`./test/data/${filename}`);
-        await fsp.copyFile(srcPath, dstPath);
-    }
-    return dstPath;
-};
+// /**
+//  * Wallet Test Setup
+//  */
+// export const setupTestWallet = async (): Promise<{ wallet: Wallet; signer: WalletSigner; storage: WalletStorage }> => {
+//   const knex = createSQLiteKnex(':memory:')
+//   const chain: sdk.Chain = 'test'
+//   const rootKeyHex = '1'.repeat(64)
+//   const rootKey = bsv.PrivateKey.fromHex(rootKeyHex)
+//   const keyDeriver = new sdk.KeyDeriver(rootKey)
+//   const activeStorage = new StorageKnex({
+//     chain,
+//     knex,
+//     commissionSatoshis: 0,
+//     commissionPubKeyHex: undefined,
+//     feeModel: { model: 'sat/kb', value: 1 }
+//   })
+//   await activeStorage.migrate('test_wallet')
+//   await activeStorage.makeAvailable()
 
-/**
- * Wallet Test Setup
- */
-export const setupTestWallet = async (): Promise<{ wallet: Wallet; signer: WalletSigner; storage: WalletStorage }> => {
-    const knex = createSQLiteKnex(':memory:');
-    const chain: sdk.Chain = 'test';
-    const rootKeyHex = '1'.repeat(64);
-    const rootKey = bsv.PrivateKey.fromHex(rootKeyHex);
-    const keyDeriver = new sdk.KeyDeriver(rootKey);
-    const activeStorage = new StorageKnex({
-        chain,
-        knex,
-        commissionSatoshis: 0,
-        commissionPubKeyHex: undefined,
-        feeModel: { model: 'sat/kb', value: 1 },
-    });
-    await activeStorage.migrate('test_wallet');
-    await activeStorage.makeAvailable();
+//   const storage = new WalletStorage(activeStorage)
+//   const signer = new WalletSigner(chain, keyDeriver, storage)
+//   await signer.authenticate(undefined, true)
 
-    const storage = new WalletStorage(activeStorage);
-    const signer = new WalletSigner(chain, keyDeriver, storage);
-    await signer.authenticate(undefined, true);
+//   const services = new WalletServices(chain)
+//   const monitorOptions = WalletMonitor.createDefaultWalletMonitorOptions(chain, storage, services)
+//   const monitor = new WalletMonitor(monitorOptions)
+//   const wallet = new Wallet(signer, keyDeriver, services, monitor)
 
-    const services = new WalletServices(chain);
-    const monitorOptions = WalletMonitor.createDefaultWalletMonitorOptions(chain, storage, services);
-    const monitor = new WalletMonitor(monitorOptions);
-    const wallet = new Wallet(signer, keyDeriver, services, monitor);
+//   return { wallet, signer, storage }
+// }
 
-    return { wallet, signer, storage };
-};
+// /**
+//  * Test Data Generators
+//  */
+// export const generateAcquireCertificateArgs = (overrides = {}): sdk.AcquireCertificateArgs => ({
+//   type: 'mockType',
+//   certifier: 'abcdef1234567890',
+//   acquisitionProtocol: 'direct',
+//   fields: { fieldName: 'mockValue' },
+//   serialNumber: 'mockSerialNumber',
+//   revocationOutpoint: 'abcdef1234567890.1',
+//   signature: 'abcdef1234567890',
+//   keyringRevealer: 'certifier',
+//   keyringForSubject: { fieldName: 'mockKeyringValue' },
+//   privileged: false,
+//   privilegedReason: 'Testing',
+//   ...overrides
+// })
 
-/**
- * Test Data Generators
- */
-export const generateAcquireCertificateArgs = (overrides = {}): sdk.AcquireCertificateArgs => ({
-    type: 'mockType',
-    certifier: 'abcdef1234567890',
-    acquisitionProtocol: 'direct',
-    fields: { fieldName: 'mockValue' },
-    serialNumber: 'mockSerialNumber',
-    revocationOutpoint: 'abcdef1234567890.1',
-    signature: 'abcdef1234567890',
-    keyringRevealer: 'certifier',
-    keyringForSubject: { fieldName: 'mockKeyringValue' },
-    privileged: false,
-    privilegedReason: 'Testing',
-    ...overrides,
-});
+// /**
+//  * Validation Helpers
+//  */
+// export const validateAcquireCertificateResponse = (result: any, expected: any): void => {
+//   expect(result.success).toBe(expected.success)
+//   expect(result.certificate).toMatchObject(expected.certificate)
+// }
 
-/**
- * Validation Helpers
- */
-export const validateAcquireCertificateResponse = (result: any, expected: any): void => {
-    expect(result.success).toBe(expected.success);
-    expect(result.certificate).toMatchObject(expected.certificate);
-};
+// // Additional validation helpers
 
-// Additional validation helpers
-
-export const verifyValues = (targetObject: Record<string, any>, testValues: Record<string, any>, referenceTime: Date): void => {
-    Object.entries(testValues).forEach(([key, expectedValue]) => {
-        const actualValue = targetObject[key];
-        if (expectedValue instanceof Date) {
-            expect(actualValue).toBeInstanceOf(Date);
-            expect(actualValue.getTime()).toBeGreaterThanOrEqual(referenceTime.getTime());
-        } else {
-            expect(actualValue).toStrictEqual(expectedValue);
-        }
-    });
-};+// export const verifyValues = (targetObject: Record<string, any>, testValues: Record<string, any>, referenceTime: Date): void => {
+//   Object.entries(testValues).forEach(([key, expectedValue]) => {
+//     const actualValue = targetObject[key]
+//     if (expectedValue instanceof Date) {
+//       expect(actualValue).toBeInstanceOf(Date)
+//       expect(actualValue.getTime()).toBeGreaterThanOrEqual(referenceTime.getTime())
+//     } else {
+//       expect(actualValue).toStrictEqual(expectedValue)
+//     }
+//   })
+// }