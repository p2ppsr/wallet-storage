--- conflicted
+++ resolved
@@ -6,27 +6,11 @@
 const noLog = false
 
 describe('createAction test', () => {
-<<<<<<< HEAD
   jest.setTimeout(99999999)
 
   const amount = 1319
   const env = _tu.getEnv('test')
   const testName = () => expect.getState().currentTestName || 'test'
-=======
-    jest.setTimeout(99999999)
-
-    const amount = 1319
-    const env = _tu.getEnv('test')
-    const testName = () => expect.getState().currentTestName || 'test'
-
-    const ctxs: TestWalletNoSetup[] = []
-
-    beforeAll(async () => {
-        if (!env.noMySQL) ctxs.push(await _tu.createLegacyWalletMySQLCopy('createActionTests'))
-        ctxs.push(await _tu.createLegacyWalletSQLiteCopy('createActionTests'))
-        _tu.mockPostServicesAsSuccess(ctxs)
-    })
->>>>>>> 287f2d76
 
   const ctxs: TestWalletNoSetup[] = []
 
@@ -90,11 +74,11 @@
       const root = '02135476'
       const kp = _tu.getKeyPair(root.repeat(8))
 
-            let txid1: string
-            let txid2: string
-            const outputSatoshis = 42
-            let noSendChange: string[] | undefined
-            let inputBEEF: bsv.AtomicBEEF | undefined
+      let txid1: string
+      let txid2: string
+      const outputSatoshis = 42
+      let noSendChange: string[] | undefined
+      let inputBEEF: bsv.AtomicBEEF | undefined
 
       {
         const createArgs: sdk.CreateActionArgs = {
@@ -107,30 +91,9 @@
           }
         }
 
-<<<<<<< HEAD
         const cr = await wallet.createAction(createArgs)
 
         noSendChange = cr.noSendChange
-=======
-                const cr = await wallet.createAction(createArgs)
-                noSendChange = cr.noSendChange
-
-                expect(cr.noSendChange).toBeTruthy()
-                expect(cr.sendWithResults).toBeUndefined()
-                expect(cr.tx).toBeUndefined()
-                expect(cr.txid).toBeUndefined()
-
-                expect(cr.signableTransaction).toBeTruthy()
-                const st = cr.signableTransaction!
-                expect(st.reference).toBeTruthy()
-                // const tx = Transaction.fromAtomicBEEF(st.tx) // Transaction doesn't support V2 Beef yet.
-                const atomicBeef = bsv.Beef.fromBinary(st.tx)
-                const tx = atomicBeef.txs[atomicBeef.txs.length - 1].tx
-                for (const input of tx.inputs) {
-                    expect(atomicBeef.findTxid(input.sourceTXID!)).toBeTruthy()
-                }
-                console.log(atomicBeef.toLogString())
->>>>>>> 287f2d76
 
         expect(cr.noSendChange).toBeTruthy()
         expect(cr.sendWithResults).toBeUndefined()
@@ -150,18 +113,18 @@
         // Spending authorization check happens here...
         //expect(st.amount > 242 && st.amount < 300).toBe(true)
 
-                // sign and complete
-                const signArgs: sdk.SignActionArgs = {
-                    reference: st.reference,
-                    spends: {},
-                    options: {
-                        returnTXIDOnly: false,
-                        noSend: true,
-                    }
-                }
-
-                const sr = await wallet.signAction(signArgs)
-                inputBEEF = sr.tx
+        // sign and complete
+        const signArgs: sdk.SignActionArgs = {
+          reference: st.reference,
+          spends: {},
+          options: {
+            returnTXIDOnly: false,
+            noSend: true
+          }
+        }
+
+        const sr = await wallet.signAction(signArgs)
+        inputBEEF = sr.tx
 
         txid1 = sr.txid!
         // Update the noSendChange txid to final signed value.
@@ -172,22 +135,22 @@
         const unlock = _tu.getUnlockP2PKH(kp.privateKey, outputSatoshis)
         const unlockingScriptLength = await unlock.estimateLength()
 
-                const createArgs: sdk.CreateActionArgs = {
-                    description: `${kp.address} of ${root}`,
-                    inputs: [
-                        {
-                            outpoint: `${txid1}.0`,
-                            inputDescription: 'spend ${kp.address} of ${root}',
-                            unlockingScriptLength
-                        }
-                    ],
-                    inputBEEF, 
-                    options: {
-                        noSendChange,
-                        // signAndProcess: false, // Not required as an input lacks unlock script...  
-                        noSend: true
-                    }
-                }
+        const createArgs: sdk.CreateActionArgs = {
+          description: `${kp.address} of ${root}`,
+          inputs: [
+            {
+              outpoint: `${txid1}.0`,
+              inputDescription: 'spend ${kp.address} of ${root}',
+              unlockingScriptLength
+            }
+          ],
+          inputBEEF,
+          options: {
+            noSendChange,
+            // signAndProcess: false, // Not required as an input lacks unlock script...
+            noSend: true
+          }
+        }
 
         const cr = await wallet.createAction(createArgs)
 
@@ -216,17 +179,16 @@
 
         const sr = await wallet.signAction(signArgs)
 
-                txid2 = sr.txid!
-            }
-            {
-
-                const createArgs: sdk.CreateActionArgs = {
-                    description: `${kp.address} of ${root}`,
-                    options: {
-                        acceptDelayedBroadcast: false,
-                        sendWith: [txid1, txid2]
-                    }
-                }
+        txid2 = sr.txid!
+      }
+      {
+        const createArgs: sdk.CreateActionArgs = {
+          description: `${kp.address} of ${root}`,
+          options: {
+            acceptDelayedBroadcast: false,
+            sendWith: [txid1, txid2]
+          }
+        }
 
         const cr = await wallet.createAction(createArgs)
 
