--- conflicted
+++ resolved
@@ -180,17 +180,10 @@
     }
   })
 
-<<<<<<< HEAD
   test('3_internalize wallet payment in receiving wallet with checks', async () => {
     for (const { wallet, identityKey: senderIdentityKey } of ctxs) {
       const fred = await _tu.createSQLiteTestWallet({ chain: 'test', databaseName: 'internalizeAction2fred', rootKeyHex: '2'.repeat(64), dropAll: true })
       const outputSatoshis = 6
-=======
-  test('3 internalize wallet payment in receiving wallet with checks', async () => {
-    for (const { wallet, activeStorage: storage, identityKey: senderIdentityKey } of ctxs) {
-      const fred = await _tu.createSQLiteTestWallet({ chain: 'test', databaseName: 'internalizeAction3fred', rootKeyHex: '2'.repeat(64), dropAll: true })
-      const outputSatoshis = 5
->>>>>>> 34ae2e71
       const derivationPrefix = Buffer.from('invoice-12345').toString('base64')
       const derivationSuffix = Buffer.from('utxo-0').toString('base64')
       const brc29ProtocolID: sdk.WalletProtocol = [2, '3241645161d8']
@@ -254,15 +247,9 @@
     }
   })
 
-<<<<<<< HEAD
   test('4_internalize 2 wallet payments in receiving wallet with checks', async () => {
     for (const { wallet, identityKey: senderIdentityKey } of ctxs) {
       const fred = await _tu.createSQLiteTestWallet({ chain: 'test', databaseName: 'internalizeAction2fred', rootKeyHex: '2'.repeat(64), dropAll: true })
-=======
-  test('4 internalize 2 wallet payments in receiving wallet with checks', async () => {
-    for (const { wallet, activeStorage: storage, identityKey: senderIdentityKey } of ctxs) {
-      const fred = await _tu.createSQLiteTestWallet({ chain: 'test', databaseName: 'internalizeAction4fred', rootKeyHex: '2'.repeat(64), dropAll: true })
->>>>>>> 34ae2e71
 
       const brc29ProtocolID: sdk.WalletProtocol = [2, '3241645161d8']
       const outputSatoshis1 = 6
@@ -351,15 +338,9 @@
     }
   })
 
-<<<<<<< HEAD
   test('5_internalize 2 wallet payments and 2 basket insertions in receiving wallet with checks', async () => {
     for (const { wallet, identityKey: senderIdentityKey } of ctxs) {
       const fred = await _tu.createSQLiteTestWallet({ chain: 'test', databaseName: 'internalizeAction2fred', rootKeyHex: '2'.repeat(64), dropAll: true })
-=======
-  test.skip('5 WIP internalize 2 wallet payments and 2 basket insertions in receiving wallet with checks', async () => {
-    for (const { wallet, activeStorage: storage, identityKey: senderIdentityKey } of ctxs) {
-      const fred = await _tu.createSQLiteTestWallet({ chain: 'test', databaseName: 'internalizeAction5fred', rootKeyHex: '2'.repeat(64), dropAll: true })
->>>>>>> 34ae2e71
 
       const brc29ProtocolID: sdk.WalletProtocol = [2, '3241645161d8']
       const outputSatoshis1 = 8
